<ul id="nav">


<!-- Downloads menu-->

  <li class="nav-section">
    <div class="nav-section-header"><a href="<?cs var:toroot?>sdk/index.html"><span class="en">Download</span></a></div>
    <ul>
            <li><a href="<?cs var:toroot ?>sdk/installing/index.html">
          <span class="en">Installing the SDK</span></a></li>

      <li><a href="<?cs var:toroot ?>sdk/installing/adding-packages.html">
          <span class="en">Adding SDK Packages</span></a></li>
    </ul>
  </li>


<!-- Android Studio menu-->

 <li class="nav-section">
    <div class="nav-section-header"><a href="<?cs var:toroot?>tools/studio/index.html"><span class="en">Android Studio</span></a></div>
       <ul>
         <li><a href="<?cs var:toroot ?>sdk/installing/studio-tips.html">Tips and Tricks</a> </li>
       </ul>

 </li><!-- End of Android Studio Basics -->



<!-- Workflow menu-->

  <li class="nav-section">
    <div class="nav-section-header">
        <a href="<?cs var:toroot ?>tools/workflow/index.html"><span class="en">Workflow</span></a>
    </div>
    <ul>
      <li class="nav-section">
        <div class="nav-section-header"><a href="<?cs var:toroot ?>tools/devices/index.html"><span class="en">Setting Up Virtual Devices</span></a></div>
        <ul>
          <li><a href="<?cs var:toroot ?>tools/devices/managing-avds.html"><span class="en">With AVD Manager</span></a></li>
          <li><a href="<?cs var:toroot ?>tools/devices/managing-avds-cmdline.html"><span class="en">From the Command Line</span></a></li>
          <li><a href="<?cs var:toroot ?>tools/devices/emulator.html"><span class="en">Using the Emulator</span></a></li>
        </ul>
      </li>
      <li class="nav-section">
        <div class="nav-section-header"><a href="<?cs var:toroot ?>tools/device.html"><span class="en">Using Hardware Devices</span></a></div>
        <ul>
          <li><a href="<?cs var:toroot ?>tools/extras/oem-usb.html"><span
            class="en">USB Drivers</span></a></li>
        </ul>
      </li>
      <li class="nav-section">
        <div class="nav-section-header"><a href="<?cs var:toroot ?>tools/projects/index.html"><span class="en">Managing Projects</span></a></div>
        <ul>
	        <li><a href="<?cs var:toroot ?>tools/projects/projects-studio.html"><span class="en">From Android Studio</span></a></li>
          <li><a href="<?cs var:toroot ?>tools/projects/projects-cmdline.html"><span class="en">From the Command Line</span></a></li>
          <li><a href="<?cs var:toroot ?>tools/projects/templates.html"><span class="en">Using Code Templates</span></a></li>
        </ul>
      </li>


      <li class="nav-section">
        <div class="nav-section-header">
          <a href="<?cs var:toroot ?>tools/building/index.html">
          <span class="en">Building and Running</span></a>
        </div>
        <ul>
          <li><a href="<?cs var:toroot ?>tools/building/building-studio.html">
            <span class="en">From Android Studio</span></a></li>
          <li><a href="<?cs var:toroot ?>tools/building/building-cmdline.html">
            <span class="en">From the Command Line</span></a></li>
        </ul>


  <li class="nav-section">
        <div class="nav-section-header"><a href="<?cs var:toroot?>tools/testing/index.html">
            <span class="en">Testing</span>
          </a></div>
        <ul>
          <li>
            <a href="<?cs var:toroot?>tools/testing/testing_android.html">
            <span class="en">Fundamentals</span></a>
          </li>
          <li><a href="<?cs var:toroot ?>tools/testing/testing_studio.html">
            <span class="en">From Android Studio</span></a>
          </li>
          <li><a href="<?cs var:toroot ?>tools/testing/testing_otheride.html">
            <span class="en">From Other IDEs</span></a>
          </li>
          <li>
            <a href="<?cs var:toroot?>tools/testing/activity_testing.html">
            <span class="en">Activity Testing</span></a>
          </li>
          <li>
            <a href="<?cs var:toroot?>tools/testing/service_testing.html">
            <span class="en">Service Testing</span></a>
          </li>
          <li>
            <a href="<?cs var:toroot?>tools/testing/contentprovider_testing.html">
            <span class="en">Content Provider Testing</span></a>
          </li>
          <li>
            <a href="<?cs var:toroot?>tools/testing/testing_accessibility.html">
            <span class="en">Accessibility Testing</span></a>
          </li>
           <li>
            <a href="<?cs var:toroot?>tools/testing/testing_ui.html">
            <span class="en">UI Testing</span></a>
          </li>
          <li>
            <a href="<?cs var:toroot ?>tools/testing/what_to_test.html">
            <span class="en">What To Test</span></a>
          </li>
          <li>
            <a href="<?cs var:toroot ?>tools/testing/activity_test.html">
            <span class="en">Activity Testing Tutorial</span></a>
          </li>
        </ul>
  </li><!-- end of testing -->

  <li class="nav-section">
    <div class="nav-section-header"><a href="<?cs var:toroot ?>tools/debugging/index.html"><span class="en">Debugging</span></a></div>
    <ul>
      <li><a href="<?cs var:toroot ?>tools/debugging/debugging-studio.html"><span class="en">From Android Studio</span></a></li>
      <li><a href="<?cs var:toroot ?>tools/debugging/debugging-projects-cmdline.html"><span class="en">From Other IDEs</span></a></li>
      <li><a href="<?cs var:toroot ?>tools/debugging/ddms.html"><span class="en">Using DDMS</span></a></li>
      <li><a href="<?cs var:toroot ?>tools/debugging/debugging-log.html"><span class="en">Reading and Writing Logs</span></a></li>
      <li><a href="<?cs var:toroot ?>tools/debugging/improving-w-lint.html"><span class="en">Improving Your Code with lint</span></a></li>
      <li><a href="<?cs var:toroot ?>tools/debugging/debugging-ui.html"><span class="en">Optimizing your UI</span></a></li>
      <li><a href="<?cs var:toroot ?>tools/debugging/debugging-tracing.html"><span class="en">Profiling with Traceview and dmtracedump</span></a></li>
      <li><a href="<?cs var:toroot ?>tools/debugging/systrace.html"><span class="en">Analyzing Display and Performance</span></a></li>
      <li><a href="<?cs var:toroot ?>tools/debugging/debugging-memory.html">Investigating Your RAM Usage</a></li>
      <li><a href="<?cs var:toroot ?>tools/debugging/debugging-devtools.html"><span class="en">Using the Dev Tools App</span></a></li>
    </ul>
  </li>
      <li class="nav-section">
        <div class="nav-section-header"><a href="<?cs var:toroot ?>tools/publishing/publishing_overview.html" zh-cn-lang="发布概述"><span class="en">Publishing</span></a></div>
        <ul>
          <li><a href="<?cs var:toroot ?>tools/publishing/preparing.html" zh-cn-lang="准备发布"><span class="en">Preparing for Release</span></a></li>
          <li><a href="<?cs var:toroot ?>tools/publishing/versioning.html"><span class="en">Versioning Your Apps</span></a></li>
          <li><a href="<?cs var:toroot ?>tools/publishing/app-signing.html"><span class="en">Signing Your Apps</span></a></li>
        </ul>
      </li>
    </ul>
  </li><!-- end of debugging -->



<!-- Tool Help menu-->

  <li class="nav-section">
    <div class="nav-section-header"><a href="<?cs var:toroot ?>tools/help/index.html"><span class="en">Tools Help</span></a></div>
    <ul>
      <li><a href="<?cs var:toroot ?>tools/help/adb.html">adb</a></li>
<<<<<<< HEAD
      <li><a href="<?cs var:toroot ?>tools/help/adt.html">ADT</a></li>
=======
>>>>>>> bd5098e6
      <li><a href="<?cs var:toroot ?>tools/help/android.html">android</a></li>
      <li><a href="<?cs var:toroot ?>tools/help/avd-manager.html">AVD Manager</a></li>
      <li><a href="<?cs var:toroot ?>tools/help/bmgr.html">bmgr</a>
      <li><a href="<?cs var:toroot ?>tools/help/monitor.html">Device Monitor</a></li>
      <li><a href="<?cs var:toroot ?>tools/help/dmtracedump.html">dmtracedump</a></li>
      <li><a href="<?cs var:toroot ?>tools/help/draw9patch.html">Draw 9-Patch</a></li>
      <li><a href="<?cs var:toroot ?>tools/help/emulator.html">Emulator</a></li>
      <li><a href="<?cs var:toroot ?>tools/help/etc1tool.html">etc1tool</a></li>
      <li><a href="<?cs var:toroot ?>tools/help/hierarchy-viewer.html">Hierarchy Viewer</a></li>
      <li><a href="<?cs var:toroot ?>tools/help/hprof-conv.html">hprof-conv</a></li>
      <li><a href="<?cs var:toroot ?>tools/help/jobb.html">jobb</a></li>
      <li><a href="<?cs var:toroot ?>tools/help/lint.html">lint</span></a></li>
      <li><a href="<?cs var:toroot ?>tools/help/logcat.html">logcat</a></li>
      <li><a href="<?cs var:toroot ?>tools/help/mksdcard.html">mksdcard</a></li>
      <li><a href="<?cs var:toroot ?>tools/help/monkey.html">monkey</a></li>
      <li class="nav-section">
        <div class="nav-section-header"><a href="<?cs var:toroot?>tools/help/monkeyrunner_concepts.html">
<span class="en">monkeyrunner</span></a></div>
        <ul>
          <li><a href="<?cs var:toroot ?>tools/help/MonkeyDevice.html"><span class="en">MonkeyDevice</span></a></li>
          <li><a href="<?cs var:toroot ?>tools/help/MonkeyImage.html"><span class="en">MonkeyImage</span></a></li>
          <li><a href="<?cs var:toroot ?>tools/help/MonkeyRunner.html"><span class="en">MonkeyRunner</span></a></li>
        </ul>
      </li>
       <li><a href="<?cs var:toroot ?>tools/help/proguard.html" zh-cn-lang="ProGuard">ProGuard</a></li>
       <li><a href="<?cs var:toroot ?>tools/help/sdk-manager.html">SDK Manager</a></li>
       <li><a href="<?cs var:toroot ?>tools/help/systrace.html">Systrace</a></li>
       <li><a href="<?cs var:toroot ?>tools/help/gltracer.html">Tracer for OpenGL ES</a></li>
       <li><a href="<?cs var:toroot ?>tools/help/traceview.html">Traceview</a></li>
       <li class="nav-section">
          <div class="nav-section-header"><a href="<?cs var:toroot ?>tools/help/uiautomator/index.html">
<span class="en">uiautomator</span></a></div>
          <ul>
             <li><a href="<?cs var:toroot ?>tools/help/uiautomator/Configurator.html"><span class="en">Configurator</span></a></li>
             <li><a href="<?cs var:toroot ?>tools/help/uiautomator/IAutomationSupport.html"><span class="en">IAutomationSupport</span></a></li>
             <li><a href="<?cs var:toroot ?>tools/help/uiautomator/UiAutomatorTestCase.html"><span class="en">UiAutomatorTestCase</span></a></li>
             <li><a href="<?cs var:toroot ?>tools/help/uiautomator/UiCollection.html"><span class="en">UiCollection</span></a></li>
             <li><a href="<?cs var:toroot ?>tools/help/uiautomator/UiDevice.html"><span class="en">UiDevice</span></a></li>
             <li><a href="<?cs var:toroot ?>tools/help/uiautomator/UiObject.html"><span class="en">UiObject</span></a></li>
             <li><a href="<?cs var:toroot ?>tools/help/uiautomator/UiObjectNotFoundException.html"><span class="en">UiObjectNotFoundException</span></a></li>
             <li><a href="<?cs var:toroot ?>tools/help/uiautomator/UiScrollable.html"><span class="en">UiScrollable</span></a></li>
             <li><a href="<?cs var:toroot ?>tools/help/uiautomator/UiSelector.html"><span class="en">UiSelector</span></a></li>
             <li><a href="<?cs var:toroot ?>tools/help/uiautomator/UiWatcher.html"><span class="en">UiWatcher</span></a></li>
          </ul>
       </li>
       <li><a href="<?cs var:toroot ?>tools/help/zipalign.html">zipalign</a></li>
    </ul>
  </li>
  </li><!-- end of tools help -->


<!-- Build System menu-->

  <li class="nav-section">
    <div class="nav-section-header">
      <a href="<?cs var:toroot ?>sdk/installing/studio-build.html">Build System</a>
    </div>
    <ul>
      <li><a href="<?cs var:toroot ?>tools/building/configuring-gradle.html">
        <span class="en">Configuring Gradle Builds</span></a></li>
      <li><a href="<?cs var:toroot ?>tools/building/plugin-for-gradle.html">
        <span class="en">Android Plugin for Gradle</span></a></li>
      <li><a href="<?cs var:toroot ?>tools/building/multidex.html">
        <span class="en">Apps Over 65K Methods</span></a></li>
      </ul>
  </li><!-- end of build system -->


<!-- Support Library menu-->

  <li class="nav-section">
    <div class="nav-section-header"><a href="<?cs var:toroot ?>tools/support-library/index.html"><span
class="en">Support Library</span></a></div>
    <ul>
      <li><a href="<?cs var:toroot ?>tools/support-library/features.html">Features</a></li>
      <li><a href="<?cs var:toroot ?>tools/support-library/setup.html">Setup</a></li>
    </ul>
  </li><!-- end of support library -->



<!-- Revision menu-->

  <li class="nav-section">
    <div class="nav-section-header"><a href="<?cs var:toroot
?>tools/revisions/index.html"><span class="en">Revisions</span></a></div>
    <ul>
      <li><a href="<?cs var:toroot ?>tools/revisions/studio.html">
        <span class="en">Android Studio</span>
      </a></li>
      <li><a href="<?cs var:toroot ?>tools/revisions/sdk/tools-notes.html">
        <span class="en">SDK Tools</span>
      </a></li>
      </a></li>
      <li><a href="<?cs var:toroot ?>tools/revisions/build-tools.html">
        <span class="en">Build Tools</span>
      </a></li>
      <li><a href="<?cs var:toroot ?>tools/revisions/platforms.html"><span
class="en">Platforms</span></a></li>
      <li><a href="<?cs var:toroot ?>tools/sdk/eclipse-adt.html">
        <span class="en">ADT Plugin</span></a></li>
    </ul>
  </li><!-- end of revision -->



<!-- NDK menu-->

  <li class="nav-section">
    <div class="nav-section-header empty">
      <a href="<?cs var:toroot ?>tools/ndk/index.html">NDK</a>
    </div>
  </li><!-- end of NDK -->



<!-- ADK menu-->

  <li class="nav-section">
    <div class="nav-section-header">
    <a href="<?cs var:toroot ?>tools/adk/index.html">
      <span class="en">ADK</span></a>
    </div>
    <ul>
      <li><a href="<?cs var:toroot ?>tools/adk/adk2.html">ADK 2012 Guide</a></li>
      <li><a href="<?cs var:toroot ?>tools/adk/adk.html">ADK 2011 Guide</a></li>
    </ul>
  </li><!-- end of ADK -->



<!-- Eclipse ADT menu-->

  <li class="nav-section">
    <div class="nav-section-header">
    <a href="<?cs var:toroot ?>tools/help/adt.html">
      <span class="en">Eclipse with ADT</span></a>
    </div>
    <ul>
    <li><a href="<?cs var:toroot ?>sdk/installing/migrate.html">Migrating to Android Studio</a></li>
    <li><a href="<?cs var:toroot ?>sdk/installing/installing-adt.html">
        <span class="en">Installing the Eclipse Plugin</span></a></li>
    <li><a href="<?cs var:toroot ?>tools/projects/projects-eclipse.html">Managing Projects</a></li>
    <li><a href="<?cs var:toroot ?>tools/building/building-eclipse.html">Building and Running</a></li>
    <li><a href="<?cs var:toroot ?>tools/building/building-cmdline-ant.html">Building with Ant</a></li>
    <li><a href="<?cs var:toroot ?>tools/testing/testing_eclipse.html">Testing</a></li>
    <li><a href="<?cs var:toroot ?>tools/debugging/debugging-projects.html">Debugging</a></li>
    <li><a href="<?cs var:toroot ?>tools/publishing/app-signing-eclipse.html">Signing Your Apps</a></li>
    </ul>
  </li><!-- end of Eclipse  -->


</ul><!-- nav -->

<script type="text/javascript">
<!--
    buildToggleLists();
    changeNavLang(getLangPref());
//-->
</script><|MERGE_RESOLUTION|>--- conflicted
+++ resolved
@@ -152,10 +152,7 @@
     <div class="nav-section-header"><a href="<?cs var:toroot ?>tools/help/index.html"><span class="en">Tools Help</span></a></div>
     <ul>
       <li><a href="<?cs var:toroot ?>tools/help/adb.html">adb</a></li>
-<<<<<<< HEAD
       <li><a href="<?cs var:toroot ?>tools/help/adt.html">ADT</a></li>
-=======
->>>>>>> bd5098e6
       <li><a href="<?cs var:toroot ?>tools/help/android.html">android</a></li>
       <li><a href="<?cs var:toroot ?>tools/help/avd-manager.html">AVD Manager</a></li>
       <li><a href="<?cs var:toroot ?>tools/help/bmgr.html">bmgr</a>

--- conflicted
+++ resolved
@@ -21,25 +21,8 @@
 the <a href="{@docRoot}tools/help/adt.html">ADT plugin</a>
 for Eclipse is no longer in active development.</p>
 
-<<<<<<< HEAD
-<p>To migrate existing Android projects from Eclipse,
-you should export your projects from Eclipse in order to generate
-Gradle build files:</p>
-
-<ol>
-  <li>In Eclipse, select <strong>File &gt; Export</strong>.</li>
-  <li>Select <strong>Generate Gradle build files</strong> inside the Android folder, then click
-  <strong>Next</strong>.</li>
-  <li>Click <strong>Browse</strong> to find your project to export.</li>
-  <li>Select your project from the list, click <strong>OK</strong>, then <strong>Finish</strong>.</li>
-</ol>
-
-
-<p>You can then import the project into Android Studio:</p>
-=======
 
 <p>To migrate existing Android projects, simply import them using Android Studio:</p>
->>>>>>> bd5098e6
 
 <ol>
   <li>In Android Studio, close any projects currently open. You should see the

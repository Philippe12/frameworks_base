page.title=Iconography
<<<<<<< HEAD
page.tags=icons
=======
page.tags="icons"
meta.tags="icons, googleplay, listing, branding"
page.titleFriendly=Guidelines for creating your app's icons
>>>>>>> 47d3eaf6
@jd:body

<img src="{@docRoot}design/media/iconography_overview.png">


<p>An icon is a graphic that takes up a small portion of screen real estate and provides a quick,
intuitive representation of an action, a status, or an app.</p>

<p >When you design icons for your app, it's important to keep in mind that your
app may be installed on a variety of devices that offer a range of
pixel densities, as mentioned in
<a href="{@docRoot}design/style/devices-displays.html">Devices
and Displays</a>. But you can make your icons look great on all devices
by providing each icon in multiple sizes. When your app runs, Android checks the characteristics of
the device screen and loads the appropriate density-specific assets for your app. </p>

<p>Because you will deliver each icon in multiple sizes to support different densities,
the design guidelines below
refer to the icon dimensions in <acronym title="density-independent pixels">dp</acronym>
units, which are based on the pixel dimensions of a medium-density (MDPI) screen.</p>

<img src="{@docRoot}design/media/devices_displays_density@2x.png" alt="" height="160" />

<p>So, to create an icon for different densities, you should follow the <strong>2:3:4:6:8
scaling ratio</strong> between the five primary densities (medium, high, x-high, xx-high, and
xxx-high respectively). For example, consider that the size for a launcher icon is specified to be
48x48 dp. This means the baseline (MDPI) asset is 48x48 px, and the
high density (HDPI) asset should be 1.5x the baseline at 72x72 px, and the x-high
density (XHDPI) asset should be 2x the baseline at 96x96 px, and so on.</p>

<p class="note"><strong>Note:</strong> Android also supports low-density (LDPI) screens,
but you normally don't need to create custom assets at this size because Android
effectively down-scales your HDPI assets by 1/2 to match the expected size.</p>




<h2 id="launcher">Launcher</h2>

<p>The launcher icon is the visual representation of your app on the Home or All Apps screen. Since the
user can change the Home screen's wallpaper, make sure that your launcher icon is clearly visible on
any type of background.</p>

<div class="layout-content-row">
  <div class="layout-content-col span-4">

    <img src="{@docRoot}design/media/iconography_launcher_size.png">

  </div>
  <div class="layout-content-col span-4">

    <img src="{@docRoot}design/media/iconography_launcher_focal.png">

  </div>
  <div class="layout-content-col span-4">

    <img src="{@docRoot}design/media/iconography_launcher_style.png">

  </div>
</div>

<div class="layout-content-row">
  <div class="layout-content-col span-4">

    <h4>Sizes &amp; scale</h4>

    <ul>
      <li class="no-bullet with-icon tablet">
        <p>Launcher icons on a mobile device must be <strong>48x48 <acronym title="Density-independent pixels. One dp is one pixel on a 160 dpi screen.">dp</acronym></strong>.</p></li>
      <li class="no-bullet with-icon web">
        <p>Launcher icons for display on Google Play must be <strong>512x512 pixels</strong>.</p></li>
    </ul>

  </div>
  <div class="layout-content-col span-4">

    <h4>Proportions</h4>

    <ul>
      <li class="no-bullet with-icon tablet">
        <p>Full asset, <strong>48x48 dp</strong></p>
      </li>
    </ul>

  </div>
  <div class="layout-content-col span-4">

<h4>Style</h4>
<p>Use a distinct silhouette. Three-dimensional, front view, with a slight perspective as if viewed
from above, so that users perceive some depth.</p>

  </div>
</div>


<div class="layout-content-row">
  <div class="layout-content-col span-4">
    &nbsp;
  </div>
  <div class="layout-content-col span-7">

    <img src="{@docRoot}design/media/iconography_launcher_example.png">

  </div>
  <!-- 2 free columns -->
</div>

<div class="layout-content-row">
  <div class="layout-content-col span-12">

    <img src="{@docRoot}design/media/iconography_launcher_example2.png">

    <div class="vspace size-2">&nbsp;</div>

  </div>
  <!-- 1 free columns -->
</div>


<h2 id="action-bar">Action Bar</h2>

<p>

Action bar icons are graphic buttons that represent the most important actions people can take
within your app. Each one should employ a simple metaphor representing a single concept that most
people can grasp at a glance.

</p>
<p>

Pre-defined glyphs should be used for certain common actions such as "refresh" and "share." The
download link below provides a package with icons that are scaled for various screen densities and
are suitable for use with the Holo Light and Holo Dark themes. The package also includes unstyled
icons that you can modify to match your theme, in addition to Adobe&reg; Illustrator&reg; source
files for further customization.

</p>
<p>
<a onClick="_gaq.push(['_trackEvent', 'Design', 'Download', 'Action Bar Icons (@iconography page)']);"
   href="{@docRoot}downloads/design/Android_Design_Icons_20131106.zip">Download the Action Bar Icon Pack</a>
</p>

<div class="layout-content-row">
  <div class="layout-content-col span-4">

    <img src="{@docRoot}design/media/iconography_actionbar_size.png">

  </div>
  <div class="layout-content-col span-4">

    <img src="{@docRoot}design/media/iconography_actionbar_focal.png">

  </div>
  <div class="layout-content-col span-4">

    <img src="{@docRoot}design/media/iconography_actionbar_style.png">

  </div>
</div>

<div class="layout-content-row">
  <div class="layout-content-col span-4">

    <h4>Sizes &amp; scale</h4>

    <ul>
      <li class="no-bullet with-icon tablet">
        <p>Action bar icons for phones should be <strong>32x32 <acronym title="Density-independent pixels. One dp is one pixel on a 160 dpi screen.">dp</acronym></strong>.</p></li>
    </ul>

  </div>
  <div class="layout-content-col span-4">

    <h4>Focal area &amp; proportions</h4>

    <ul>
      <li class="no-bullet with-icon tablet">
        <p>Full asset, <strong>32x32 dp</strong></p>
        <p>Optical square, <strong>24x24 dp</strong></p>
      </li>
    </ul>

  </div>
  <div class="layout-content-col span-4">

<h4>Style</h4>
<p>Pictographic, flat, not too detailed, with smooth curves or sharp shapes. If the graphic is thin,
rotate it 45&deg; left or right to fill the focal space. The thickness of the strokes and negative
spaces should be a minimum of 2 dp.</p>

  </div>
</div>


<div class="layout-content-row">
  <div class="layout-content-col span-3">

<h4>Colors</h4>
<p>Colors: <strong>#333333</strong><br />
Enabled: <strong>60%</strong> opacity<br />
Disabled: <strong>30%</strong> opacity</p>
<div class="vspace size-1">&nbsp;</div>

<p>Colors: <strong>#FFFFFF</strong><br />
Enabled: <strong>80%</strong> opacity<br />
Disabled: <strong>30%</strong> opacity</p>

  </div>
  <div class="layout-content-col span-9">

    <img src="{@docRoot}design/media/iconography_actionbar_colors.png">

  </div>
</div>


<h2 id="small-contextual">Small / Contextual Icons</h2>

<p>Within the body of your app, use small icons to surface actions and/or provide status for specific
items. For example, in the Gmail app, each message has a star icon that marks the message as
important.</p>


<div class="layout-content-row">
  <div class="layout-content-col span-4">

    <img src="{@docRoot}design/media/iconography_small_size.png">

  </div>
  <div class="layout-content-col span-4">

    <img src="{@docRoot}design/media/iconography_small_focal.png">

  </div>
  <div class="layout-content-col span-4">

    <img src="{@docRoot}design/media/iconography_small_style.png">

  </div>
</div>

<div class="layout-content-row">
  <div class="layout-content-col span-4">

    <h4>Sizes &amp; scale</h4>

    <ul>
      <li class="no-bullet with-icon tablet">
        <p>Small icons should be <strong>16x16 <acronym title="Density-independent pixels. One dp is one pixel on a 160 dpi screen.">dp</acronym></strong>.</p></li>
    </ul>

  </div>
  <div class="layout-content-col span-4">

    <h4>Focal area &amp; proportions</h4>

    <ul>
      <li class="no-bullet with-icon tablet">
        <p>Full asset, <strong>16x16 dp</strong></p>
        <p>Optical square, <strong>12x12 dp</strong></p>
      </li>
    </ul>

  </div>
  <div class="layout-content-col span-4">

<h4>Style</h4>
<p>Neutral, flat, and simple. Filled shapes are easier to see than thin strokes. Use a single visual
metaphor so that a user can easily recognize and understand its purpose.</p>

  </div>
</div>


<div class="layout-content-row">
  <div class="layout-content-col span-4">

    <img src="{@docRoot}design/media/iconography_small_colors.png">

    <div class="vspace size-2">&nbsp;</div>

<h4>Colors</h4>
<p>Use non-neutral colors sparingly and with purpose. For example, Gmail uses yellow in the star icon
to indicate a bookmarked message. If an icon is actionable, choose a color that contrasts well with
the background.</p>

  </div>
  <div class="layout-content-col span-7">

    <img src="{@docRoot}design/media/iconography_small_example.png">

  </div>
  <!-- 2 free columns -->
</div>


<h2 id="notification">Notification Icons</h2>

<p>If your app generates notifications, provide an icon that the system can display in the status bar
whenever a new notification is available.</p>


<div class="layout-content-row">
  <div class="layout-content-col span-4">

    <img src="{@docRoot}design/media/iconography_notification_size.png">

  </div>
  <div class="layout-content-col span-4">

    <img src="{@docRoot}design/media/iconography_notification_focal.png">

  </div>
  <div class="layout-content-col span-4">

    <img src="{@docRoot}design/media/iconography_notification_style.png">

  </div>
</div>

<div class="layout-content-row">
  <div class="layout-content-col span-4">

    <h4>Sizes &amp; scale</h4>

    <ul>
      <li class="no-bullet with-icon tablet">
        <p>Notification icons must be <strong>24x24 <acronym title="Density-independent pixels. One dp is one pixel on a 160 dpi screen.">dp</acronym></strong>.</p></li>
    </ul>

  </div>
  <div class="layout-content-col span-4">

    <h4>Focal area &amp; proportions</h4>

    <ul>
      <li class="no-bullet with-icon tablet">
        <p>Full asset, <strong>24x24 dp</strong></p>
        <p>Optical square, <strong>22x22 dp</strong></p>
      </li>
    </ul>

  </div>
  <div class="layout-content-col span-4">

<h4>Style</h4>
<p>Keep the style flat and simple, using the same single, visual metaphor as your launcher icon.</p>

  </div>
</div>


<div class="layout-content-row">
  <div class="layout-content-col span-4">

<h4>Colors</h4>
<p>Notification icons must be entirely white. Also, the system may scale down and/or darken the icons.</p>

  </div>
  <div class="layout-content-col span-7">

    <img src="{@docRoot}design/media/iconography_notification_example.png">

  </div>
  <!-- 2 free columns -->
</div>










<h2 id="DesignTips">Design Tips</h2>

<p>Here are some tips you might find useful as you create icons or other
drawable assets for your application. These tips assume you are using
Adobe&reg; Photoshop&reg; or a similar raster and vector image-editing program.</p>




<h3>Use vector shapes where possible</h3>

<p>Many image-editing programs such as Adobe&reg; Photoshop&reg; allow you to use a
combination of vector shapes and raster layers and effects. When possible,
use vector shapes so that if the need arises, assets can be scaled up without
loss of detail and edge crispness.</p>

<p>Using vectors also makes it easy to align edges and corners to pixel
boundaries at smaller resolutions.</li>



<h3>Start with large artboards</h3>

<p>Because you will need to create assets for different screen densities,
it is best to start your icon
designs on large artboards with dimensions that are multiples of the target icon
sizes. For example, launcher icons are 48, 72, 96, or 144 pixels wide,
depending on screen density (mdpi, hdpi, xhdpi, and xxhdpi, respectively). If you
initially draw launcher icons on an 864x864 artboard, it will be easier and
cleaner to adjust the icons when you scale the artboard down to the target
sizes for final asset creation.</p>



<h3>When scaling, redraw bitmap layers as needed</h3>

<p>If you scaled an image up from a bitmap layer, rather than from a vector
layer, those layers will need to be redrawn manually to appear crisp at higher
densities. For example if a 60x60 circle was painted as a bitmap for
mdpi it will need to be repainted as a 90x90 circle for hdpi.</p>



<h3>Use common naming conventions for icon assets</h3>

<p>Try to name files so that related assets will group together inside a
directory when they are sorted alphabetically. In particular, it helps to use a
common prefix for each icon type. For example:</p>

<table>
<tr>
<th>Asset Type</th>
<th>Prefix</th>
<th>Example</th>
</tr>
<tr>
<td>Icons</td>
<td><code>ic_</code></td>
<td><code>ic_star.png</code></td>
</tr>
<tr>
<td>Launcher icons</td>
<td><code>ic_launcher</code></td>
<td><code>ic_launcher_calendar.png</code></td>
</tr>
<tr>
<td>Menu icons and Action Bar icons</td>
<td><code>ic_menu</code></td>
<td><code>ic_menu_archive.png</code></td>
</tr>
<tr>
<td>Status bar icons</td>
<td><code>ic_stat_notify</code></td>
<td><code>ic_stat_notify_msg.png</code></td>
</tr>
<tr>
<td>Tab icons</td>
<td><code>ic_tab</code></td>
<td><code>ic_tab_recent.png</code></td>
</tr>
<tr>
<td>Dialog icons</td>
<td><code>ic_dialog</code></td>
<td><code>ic_dialog_info.png</code></td>
</tr>
</table>

<p>Note that you are not required to use a shared prefix of any
type&mdash;doing so is for your convenience only.</p>


<h3>Set up a working space that organizes files by density</h3>

<p>Supporting multiple screen densities means you must create multiple versions
of the same icon. To help keep the multiple copies of files safe and easier to
find, we recommend creating a directory structure in your working space that
organizes asset files based on the target density. For example:</p>

<pre>
art/...
    mdpi/...
        _pre_production/...
            <em>working_file</em>.psd
        <em>finished_asset</em>.png
    hdpi/...
        _pre_production/...
            <em>working_file</em>.psd
        <em>finished_asset</em>.png
    xhdpi/...
        _pre_production/...
            <em>working_file</em>.psd
        <em>finished_asset</em>.png</pre>
    xxhdpi/...
        _pre_production/...
            <em>working_file</em>.psd
        <em>finished_asset</em>.png</pre>

<p>Because the structure in your working space is similar to that of the application, you
can quickly determine which assets should be copied to each
resources directory. Separating assets by density also helps you detect any
variances in filenames across densities, which is important because
corresponding assets for different densities must share the same filename.</p>

<p>For comparison, here's the resources directory structure of a typical
application: </p>

<pre>res/...
    drawable-ldpi/...
        <em>finished_asset</em>.png
    drawable-mdpi/...
        <em>finished_asset</em>.png
    drawable-hdpi/...
        <em>finished_asset</em>.png
    drawable-xhdpi/...
        <em>finished_asset</em>.png
</pre>

<p>For more information about how to save resources in the application project,
see <a href="{@docRoot}guide/topics/resources/providing-resources.html">Providing Resources</a>.
</p>


<h3>Remove unnecessary metadata from final assets</h3>

<p>Although the Android SDK tools will automatically compress PNGs when packaging
application resources into the application binary, a good practice is to remove
unnecessary headers and metadata from your PNG assets. Tools such as <a
href="http://optipng.sourceforge.net/">OptiPNG</a> or <a
href="http://pmt.sourceforge.net/pngcrush/">Pngcrush</a> can ensure that this
metadata is removed and that your image asset file sizes are optimized.</p>

<|MERGE_RESOLUTION|>--- conflicted
+++ resolved
@@ -1,11 +1,7 @@
 page.title=Iconography
-<<<<<<< HEAD
-page.tags=icons
-=======
 page.tags="icons"
 meta.tags="icons, googleplay, listing, branding"
 page.titleFriendly=Guidelines for creating your app's icons
->>>>>>> 47d3eaf6
 @jd:body
 
 <img src="{@docRoot}design/media/iconography_overview.png">
@@ -14,7 +10,7 @@
 <p>An icon is a graphic that takes up a small portion of screen real estate and provides a quick,
 intuitive representation of an action, a status, or an app.</p>
 
-<p >When you design icons for your app, it's important to keep in mind that your
+<p>When you design icons for your app, it's important to keep in mind that your
 app may be installed on a variety of devices that offer a range of
 pixel densities, as mentioned in
 <a href="{@docRoot}design/style/devices-displays.html">Devices

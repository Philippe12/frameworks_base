--- conflicted
+++ resolved
@@ -145,15 +145,6 @@
     // Threshold of number of cached+empty where we consider memory critical.
     static final int TRIM_LOW_THRESHOLD = 5;
 
-<<<<<<< HEAD
-    // We put empty content processes after any cached processes that have
-    // been idle for less than 15 seconds.
-    static final long CONTENT_APP_IDLE_OFFSET = 15*1000;
-
-    // We put empty content processes after any cached processes that have
-    // been idle for less than 120 seconds.
-    static final long EMPTY_APP_IDLE_OFFSET = 120*1000;
-
     // Low Memory Killer Daemon command codes.
     // These must be kept in sync with the definitions in lmkd.c
     //
@@ -164,8 +155,6 @@
     static final byte LMK_PROCPRIO = 1;
     static final byte LMK_PROCREMOVE = 2;
 
-=======
->>>>>>> cc585f86
     // These are the various interesting memory levels that we will give to
     // the OOM killer.  Note that the OOM killer only supports 6 slots, so we
     // can't give it a different value for every possible kind of process.

--- conflicted
+++ resolved
@@ -2158,14 +2158,11 @@
         return performed ? DEX_OPT_PERFORMED : DEX_OPT_SKIPPED;
     }
 
-<<<<<<< HEAD
     private static boolean useEncryptedFilesystemForPackage(PackageParser.Package pkg) {
         return Environment.isEncryptedFilesystemEnabled() &&
                 ((pkg.applicationInfo.flags & ApplicationInfo.FLAG_NEVER_ENCRYPT) == 0);
     }
     
-=======
->>>>>>> 5a2fdbba
     private PackageParser.Package scanPackageLI(
         File scanFile, File destCodeFile, File destResourceFile,
         PackageParser.Package pkg, int parseFlags, int scanMode) {

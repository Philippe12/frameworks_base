--- conflicted
+++ resolved
@@ -2358,18 +2358,14 @@
     
     private PackageParser.Package scanPackageLI(
         PackageParser.Package pkg, int parseFlags, int scanMode) {
-<<<<<<< HEAD
         File scanFile = new File(pkg.mScanPath);
-=======
-
-        if (scanFile == null || destCodeFile == null ||
-                destResourceFile == null) {
+        if (scanFile == null || pkg.applicationInfo.sourceDir == null ||
+                pkg.applicationInfo.publicSourceDir == null) {
             // Bail out. The resource and code paths haven't been set.
             Log.w(TAG, " Code and resource paths haven't been set correctly");
             mLastScanError = PackageManager.INSTALL_FAILED_INVALID_APK;
             return null;
         }
->>>>>>> 37a00a36
         mScanningPath = scanFile;
         if (pkg == null) {
             mLastScanError = PackageManager.INSTALL_PARSE_FAILED_BAD_PACKAGE_NAME;

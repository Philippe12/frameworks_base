--- conflicted
+++ resolved
@@ -503,31 +503,21 @@
             Slog.w(TAG, String.format("Duplicate state transition (%s -> %s)", mLegacyState, state));
             return;
         }
-<<<<<<< HEAD
         // Update state on PackageManager, but only of real events
         if (!mEmulateExternalStorage) {
             if (Environment.MEDIA_UNMOUNTED.equals(state)) {
                 mPms.updateExternalMediaStatus(false, false);
+
+                /*
+                 * Some OBBs might have been unmounted when this volume was
+                 * unmounted, so send a message to the handler to let it know to
+                 * remove those from the list of mounted OBBS.
+                 */
+                mObbActionHandler.sendMessage(mObbActionHandler.obtainMessage(OBB_FLUSH_MOUNT_STATE,
+                        path));
             } else if (Environment.MEDIA_MOUNTED.equals(state)) {
                 mPms.updateExternalMediaStatus(true, false);
             }
-=======
-
-        if (Environment.MEDIA_UNMOUNTED.equals(state)) {
-            // Tell the package manager the media is gone.
-            mPms.updateExternalMediaStatus(false, false);
-
-            /*
-             * Some OBBs might have been unmounted when this volume was
-             * unmounted, so send a message to the handler to let it know to
-             * remove those from the list of mounted OBBS.
-             */
-            mObbActionHandler.sendMessage(mObbActionHandler.obtainMessage(OBB_FLUSH_MOUNT_STATE,
-                    path));
-        } else if (Environment.MEDIA_MOUNTED.equals(state)) {
-            // Tell the package manager the media is available for use.
-            mPms.updateExternalMediaStatus(true, false);
->>>>>>> 8bb7a1df
         }
 
         String oldState = mLegacyState;

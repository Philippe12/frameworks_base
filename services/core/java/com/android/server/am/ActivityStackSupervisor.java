/*
 * Copyright (C) 2013 The Android Open Source Project
 *
 * Licensed under the Apache License, Version 2.0 (the "License");
 * you may not use this file except in compliance with the License.
 * You may obtain a copy of the License at
 *
 *      http://www.apache.org/licenses/LICENSE-2.0
 *
 * Unless required by applicable law or agreed to in writing, software
 * distributed under the License is distributed on an "AS IS" BASIS,
 * WITHOUT WARRANTIES OR CONDITIONS OF ANY KIND, either express or implied.
 * See the License for the specific language governing permissions and
 * limitations under the License.
 */

package com.android.server.am;

import static android.Manifest.permission.START_ANY_ACTIVITY;
import static android.content.Intent.FLAG_ACTIVITY_NEW_TASK;
import static android.content.Intent.FLAG_ACTIVITY_TASK_ON_HOME;
import static android.content.pm.PackageManager.PERMISSION_GRANTED;
import static com.android.server.am.ActivityManagerService.localLOGV;
import static com.android.server.am.ActivityManagerService.DEBUG_CONFIGURATION;
import static com.android.server.am.ActivityManagerService.DEBUG_FOCUS;
import static com.android.server.am.ActivityManagerService.DEBUG_PAUSE;
import static com.android.server.am.ActivityManagerService.DEBUG_RESULTS;
import static com.android.server.am.ActivityManagerService.DEBUG_STACK;
import static com.android.server.am.ActivityManagerService.DEBUG_SWITCH;
import static com.android.server.am.ActivityManagerService.DEBUG_TASKS;
import static com.android.server.am.ActivityManagerService.DEBUG_USER_LEAVING;
import static com.android.server.am.ActivityManagerService.FIRST_SUPERVISOR_STACK_MSG;
import static com.android.server.am.ActivityManagerService.TAG;
import static com.android.server.am.ActivityRecord.HOME_ACTIVITY_TYPE;
import static com.android.server.am.ActivityRecord.RECENTS_ACTIVITY_TYPE;
import static com.android.server.am.ActivityRecord.APPLICATION_ACTIVITY_TYPE;

import android.app.Activity;
import android.app.ActivityManager;
import android.app.ActivityManager.StackInfo;
import android.app.ActivityOptions;
import android.app.AppGlobals;
import android.app.IActivityContainer;
import android.app.IActivityContainerCallback;
import android.app.IActivityManager;
import android.app.IApplicationThread;
import android.app.PendingIntent;
import android.app.ActivityManager.RunningTaskInfo;
import android.app.IActivityManager.WaitResult;
import android.app.ResultInfo;
import android.app.StatusBarManager;
import android.app.admin.IDevicePolicyManager;
import android.content.ComponentName;
import android.content.Context;
import android.content.IIntentSender;
import android.content.Intent;
import android.content.IntentSender;
import android.content.pm.ActivityInfo;
import android.content.pm.ApplicationInfo;
import android.content.pm.PackageManager;
import android.content.pm.ResolveInfo;
import android.content.res.Configuration;
import android.graphics.Point;
import android.hardware.display.DisplayManager;
import android.hardware.display.DisplayManager.DisplayListener;
import android.hardware.display.DisplayManagerGlobal;
import android.hardware.display.VirtualDisplay;
import android.hardware.input.InputManager;
import android.hardware.input.InputManagerInternal;
import android.os.Binder;
import android.os.Bundle;
import android.os.Debug;
import android.os.Handler;
import android.os.IBinder;
import android.os.Looper;
import android.os.Message;
import android.os.ParcelFileDescriptor;
import android.os.PowerManager;
import android.os.Process;
import android.os.RemoteException;
import android.os.ServiceManager;
import android.os.SystemClock;
import android.os.UserHandle;
import android.provider.Settings;
import android.provider.Settings.SettingNotFoundException;
import android.service.voice.IVoiceInteractionSession;
import android.util.EventLog;
import android.util.Slog;
import android.util.SparseArray;

import android.util.SparseIntArray;
import android.view.Display;
import android.view.DisplayInfo;
import android.view.InputEvent;
import android.view.Surface;
import com.android.internal.app.HeavyWeightSwitcherActivity;
import com.android.internal.app.IVoiceInteractor;
import com.android.internal.os.TransferPipe;
import com.android.internal.statusbar.IStatusBarService;
import com.android.server.LocalServices;
import com.android.server.am.ActivityStack.ActivityState;
import com.android.server.wm.WindowManagerService;


import java.io.FileDescriptor;
import java.io.IOException;
import java.io.PrintWriter;
import java.util.ArrayList;
import java.util.List;

public final class ActivityStackSupervisor implements DisplayListener {
    static final boolean DEBUG = ActivityManagerService.DEBUG || false;
    static final boolean DEBUG_ADD_REMOVE = DEBUG || false;
    static final boolean DEBUG_APP = DEBUG || false;
    static final boolean DEBUG_CONTAINERS = DEBUG || false;
    static final boolean DEBUG_IDLE = DEBUG || false;
    static final boolean DEBUG_MEDIA_VISIBILITY = DEBUG || false;
    static final boolean DEBUG_SAVED_STATE = DEBUG || false;
    static final boolean DEBUG_SCREENSHOTS = DEBUG || false;
    static final boolean DEBUG_STATES = DEBUG || false;

    public static final int HOME_STACK_ID = 0;

    /** How long we wait until giving up on the last activity telling us it is idle. */
    static final int IDLE_TIMEOUT = 10*1000;

    /** How long we can hold the sleep wake lock before giving up. */
    static final int SLEEP_TIMEOUT = 5*1000;

    // How long we can hold the launch wake lock before giving up.
    static final int LAUNCH_TIMEOUT = 10*1000;

    static final int IDLE_TIMEOUT_MSG = FIRST_SUPERVISOR_STACK_MSG;
    static final int IDLE_NOW_MSG = FIRST_SUPERVISOR_STACK_MSG + 1;
    static final int RESUME_TOP_ACTIVITY_MSG = FIRST_SUPERVISOR_STACK_MSG + 2;
    static final int SLEEP_TIMEOUT_MSG = FIRST_SUPERVISOR_STACK_MSG + 3;
    static final int LAUNCH_TIMEOUT_MSG = FIRST_SUPERVISOR_STACK_MSG + 4;
    static final int HANDLE_DISPLAY_ADDED = FIRST_SUPERVISOR_STACK_MSG + 5;
    static final int HANDLE_DISPLAY_CHANGED = FIRST_SUPERVISOR_STACK_MSG + 6;
    static final int HANDLE_DISPLAY_REMOVED = FIRST_SUPERVISOR_STACK_MSG + 7;
    static final int CONTAINER_CALLBACK_VISIBILITY = FIRST_SUPERVISOR_STACK_MSG + 8;
    static final int LOCK_TASK_START_MSG = FIRST_SUPERVISOR_STACK_MSG + 9;
    static final int LOCK_TASK_END_MSG = FIRST_SUPERVISOR_STACK_MSG + 10;
    static final int CONTAINER_CALLBACK_TASK_LIST_EMPTY = FIRST_SUPERVISOR_STACK_MSG + 11;
    static final int CONTAINER_TASK_LIST_EMPTY_TIMEOUT = FIRST_SUPERVISOR_STACK_MSG + 12;
    static final int LAUNCH_TASK_BEHIND_COMPLETE = FIRST_SUPERVISOR_STACK_MSG + 13;

    private final static String VIRTUAL_DISPLAY_BASE_NAME = "ActivityViewVirtualDisplay";

    private static final String LOCK_TASK_TAG = "Lock-to-App";

    /** Status Bar Service **/
    private IBinder mToken = new Binder();
    private IStatusBarService mStatusBarService;
    private IDevicePolicyManager mDevicePolicyManager;

    // For debugging to make sure the caller when acquiring/releasing our
    // wake lock is the system process.
    static final boolean VALIDATE_WAKE_LOCK_CALLER = false;

    final ActivityManagerService mService;

    final ActivityStackSupervisorHandler mHandler;

    /** Short cut */
    WindowManagerService mWindowManager;
    DisplayManager mDisplayManager;

    /** Dismiss the keyguard after the next activity is displayed? */
    boolean mDismissKeyguardOnNextActivity = false;

    /** Identifier counter for all ActivityStacks */
    private int mLastStackId = HOME_STACK_ID;

    /** Task identifier that activities are currently being started in.  Incremented each time a
     * new task is created. */
    private int mCurTaskId = 0;

    /** The current user */
    private int mCurrentUser;

    /** The stack containing the launcher app. Assumed to always be attached to
     * Display.DEFAULT_DISPLAY. */
    private ActivityStack mHomeStack;

    /** The stack currently receiving input or launching the next activity. */
    private ActivityStack mFocusedStack;

    /** If this is the same as mFocusedStack then the activity on the top of the focused stack has
     * been resumed. If stacks are changing position this will hold the old stack until the new
     * stack becomes resumed after which it will be set to mFocusedStack. */
    private ActivityStack mLastFocusedStack;

    /** List of activities that are waiting for a new activity to become visible before completing
     * whatever operation they are supposed to do. */
    final ArrayList<ActivityRecord> mWaitingVisibleActivities = new ArrayList<ActivityRecord>();

    /** List of processes waiting to find out about the next visible activity. */
    final ArrayList<IActivityManager.WaitResult> mWaitingActivityVisible =
            new ArrayList<IActivityManager.WaitResult>();

    /** List of processes waiting to find out about the next launched activity. */
    final ArrayList<IActivityManager.WaitResult> mWaitingActivityLaunched =
            new ArrayList<IActivityManager.WaitResult>();

    /** List of activities that are ready to be stopped, but waiting for the next activity to
     * settle down before doing so. */
    final ArrayList<ActivityRecord> mStoppingActivities = new ArrayList<ActivityRecord>();

    /** List of activities that are ready to be finished, but waiting for the previous activity to
     * settle down before doing so.  It contains ActivityRecord objects. */
    final ArrayList<ActivityRecord> mFinishingActivities = new ArrayList<ActivityRecord>();

    /** List of activities that are in the process of going to sleep. */
    final ArrayList<ActivityRecord> mGoingToSleepActivities = new ArrayList<ActivityRecord>();

    /** Used on user changes */
    final ArrayList<UserStartedState> mStartingUsers = new ArrayList<UserStartedState>();

    /** Used to queue up any background users being started */
    final ArrayList<UserStartedState> mStartingBackgroundUsers = new ArrayList<UserStartedState>();

    /** Set to indicate whether to issue an onUserLeaving callback when a newly launched activity
     * is being brought in front of us. */
    boolean mUserLeaving = false;

    /** Set when we have taken too long waiting to go to sleep. */
    boolean mSleepTimeout = false;

    /** Indicates if we are running on a Leanback-only (TV) device. Only initialized after
     * setWindowManager is called. **/
    private boolean mLeanbackOnlyDevice;

    /**
     * We don't want to allow the device to go to sleep while in the process
     * of launching an activity.  This is primarily to allow alarm intent
     * receivers to launch an activity and get that to run before the device
     * goes back to sleep.
     */
    PowerManager.WakeLock mLaunchingActivity;

    /**
     * Set when the system is going to sleep, until we have
     * successfully paused the current activity and released our wake lock.
     * At that point the system is allowed to actually sleep.
     */
    PowerManager.WakeLock mGoingToSleep;

    /** Stack id of the front stack when user switched, indexed by userId. */
    SparseIntArray mUserStackInFront = new SparseIntArray(2);

    // TODO: Add listener for removal of references.
    /** Mapping from (ActivityStack/TaskStack).mStackId to their current state */
    private SparseArray<ActivityContainer> mActivityContainers = new SparseArray<ActivityContainer>();

    /** Mapping from displayId to display current state */
    private final SparseArray<ActivityDisplay> mActivityDisplays =
            new SparseArray<ActivityDisplay>();

    InputManagerInternal mInputManagerInternal;

<<<<<<< HEAD
    /** If non-null then the task specified remains in front and no other tasks may be started
     * until the task exits or #stopLockTaskMode() is called. */
    TaskRecord mLockTaskModeTask;
    /** Whether lock task has been entered by an authorized app and cannot
     * be exited. */
    private boolean mLockTaskIsLocked;
    /**
     * Notifies the user when entering/exiting lock-task.
     */
    private LockTaskNotify mLockTaskNotify;
=======
    final ArrayList<PendingActivityLaunch> mPendingActivityLaunches
            = new ArrayList<PendingActivityLaunch>();

    /**
     * Description of a request to start a new activity, which has been held
     * due to app switches being disabled.
     */
    static class PendingActivityLaunch {
        final ActivityRecord r;
        final ActivityRecord sourceRecord;
        final int startFlags;
        final ActivityStack stack;

        PendingActivityLaunch(ActivityRecord _r, ActivityRecord _sourceRecord,
                int _startFlags, ActivityStack _stack) {
            r = _r;
            sourceRecord = _sourceRecord;
            startFlags = _startFlags;
            stack = _stack;
        }
    }
>>>>>>> 0a931069

    public ActivityStackSupervisor(ActivityManagerService service) {
        mService = service;
        mHandler = new ActivityStackSupervisorHandler(mService.mHandler.getLooper());
    }

    /**
     * At the time when the constructor runs, the power manager has not yet been
     * initialized.  So we initialize our wakelocks afterwards.
     */
    void initPowerManagement() {
        PowerManager pm = (PowerManager)mService.mContext.getSystemService(Context.POWER_SERVICE);
        mGoingToSleep = pm.newWakeLock(PowerManager.PARTIAL_WAKE_LOCK, "ActivityManager-Sleep");
        mLaunchingActivity =
                pm.newWakeLock(PowerManager.PARTIAL_WAKE_LOCK, "ActivityManager-Launch");
        mLaunchingActivity.setReferenceCounted(false);
    }

    // This function returns a IStatusBarService. The value is from ServiceManager.
    // getService and is cached.
    private IStatusBarService getStatusBarService() {
        synchronized (mService) {
            if (mStatusBarService == null) {
                mStatusBarService = IStatusBarService.Stub.asInterface(
                    ServiceManager.checkService(Context.STATUS_BAR_SERVICE));
                if (mStatusBarService == null) {
                    Slog.w("StatusBarManager", "warning: no STATUS_BAR_SERVICE");
                }
            }
            return mStatusBarService;
        }
    }

    private IDevicePolicyManager getDevicePolicyManager() {
        synchronized (mService) {
            if (mDevicePolicyManager == null) {
                mDevicePolicyManager = IDevicePolicyManager.Stub.asInterface(
                    ServiceManager.checkService(Context.DEVICE_POLICY_SERVICE));
                if (mDevicePolicyManager == null) {
                    Slog.w(TAG, "warning: no DEVICE_POLICY_SERVICE");
                }
            }
            return mDevicePolicyManager;
        }
    }

    void setWindowManager(WindowManagerService wm) {
        synchronized (mService) {
            mWindowManager = wm;

            mDisplayManager =
                    (DisplayManager)mService.mContext.getSystemService(Context.DISPLAY_SERVICE);
            mDisplayManager.registerDisplayListener(this, null);

            Display[] displays = mDisplayManager.getDisplays();
            for (int displayNdx = displays.length - 1; displayNdx >= 0; --displayNdx) {
                final int displayId = displays[displayNdx].getDisplayId();
                ActivityDisplay activityDisplay = new ActivityDisplay(displayId);
                mActivityDisplays.put(displayId, activityDisplay);
            }

            createStackOnDisplay(HOME_STACK_ID, Display.DEFAULT_DISPLAY);
            mHomeStack = mFocusedStack = mLastFocusedStack = getStack(HOME_STACK_ID);

            mInputManagerInternal = LocalServices.getService(InputManagerInternal.class);

            // Initialize this here, now that we can get a valid reference to PackageManager.
            mLeanbackOnlyDevice = isLeanbackOnlyDevice();
        }
    }

    void dismissKeyguard() {
        if (ActivityManagerService.DEBUG_LOCKSCREEN) mService.logLockScreen("");
        if (mDismissKeyguardOnNextActivity) {
            mDismissKeyguardOnNextActivity = false;
            mWindowManager.dismissKeyguard();
        }
    }

    ActivityStack getFocusedStack() {
        return mFocusedStack;
    }

    ActivityStack getLastStack() {
        return mLastFocusedStack;
    }

    // TODO: Split into two methods isFrontStack for any visible stack and isFrontmostStack for the
    // top of all visible stacks.
    boolean isFrontStack(ActivityStack stack) {
        final ActivityRecord parent = stack.mActivityContainer.mParentActivity;
        if (parent != null) {
            stack = parent.task.stack;
        }
        ArrayList<ActivityStack> stacks = stack.mStacks;
        if (stacks != null && !stacks.isEmpty()) {
            return stack == stacks.get(stacks.size() - 1);
        }
        return false;
    }

    void moveHomeStack(boolean toFront) {
        ArrayList<ActivityStack> stacks = mHomeStack.mStacks;
        int topNdx = stacks.size() - 1;
        if (topNdx <= 0) {
            return;
        }
        ActivityStack topStack = stacks.get(topNdx);
        final boolean homeInFront = topStack == mHomeStack;
        if (homeInFront != toFront) {
            mLastFocusedStack = topStack;
            stacks.remove(mHomeStack);
            stacks.add(toFront ? topNdx : 0, mHomeStack);
            mFocusedStack = stacks.get(topNdx);
            if (DEBUG_STACK) Slog.d(TAG, "moveHomeTask: topStack old=" + topStack + " new="
                    + mFocusedStack);
        }
    }

    void moveHomeStackTaskToTop(int homeStackTaskType) {
        if (homeStackTaskType == RECENTS_ACTIVITY_TYPE) {
            mWindowManager.showRecentApps();
            return;
        }
        moveHomeStack(true);
        mHomeStack.moveHomeStackTaskToTop(homeStackTaskType);
    }

    boolean resumeHomeStackTask(int homeStackTaskType, ActivityRecord prev) {
        if (homeStackTaskType == RECENTS_ACTIVITY_TYPE) {
            mWindowManager.showRecentApps();
            return false;
        }
        moveHomeStackTaskToTop(homeStackTaskType);
        if (prev != null) {
            prev.task.setTaskToReturnTo(APPLICATION_ACTIVITY_TYPE);
        }

        ActivityRecord r = mHomeStack.topRunningActivityLocked(null);
        // if (r != null && (r.isHomeActivity() || r.isRecentsActivity())) {
        if (r != null && r.isHomeActivity()) {
            mService.setFocusedActivityLocked(r);
            return resumeTopActivitiesLocked(mHomeStack, prev, null);
        }
        return mService.startHomeActivityLocked(mCurrentUser);
    }

    void setDismissKeyguard(boolean dismiss) {
        if (ActivityManagerService.DEBUG_LOCKSCREEN) mService.logLockScreen(" dismiss=" + dismiss);
        mDismissKeyguardOnNextActivity = dismiss;
    }

    TaskRecord anyTaskForIdLocked(int id) {
        int numDisplays = mActivityDisplays.size();
        for (int displayNdx = 0; displayNdx < numDisplays; ++displayNdx) {
            ArrayList<ActivityStack> stacks = mActivityDisplays.valueAt(displayNdx).mStacks;
            for (int stackNdx = stacks.size() - 1; stackNdx >= 0; --stackNdx) {
                ActivityStack stack = stacks.get(stackNdx);
                TaskRecord task = stack.taskForIdLocked(id);
                if (task != null) {
                    return task;
                }
            }
        }
        return null;
    }

    ActivityRecord isInAnyStackLocked(IBinder token) {
        int numDisplays = mActivityDisplays.size();
        for (int displayNdx = 0; displayNdx < numDisplays; ++displayNdx) {
            ArrayList<ActivityStack> stacks = mActivityDisplays.valueAt(displayNdx).mStacks;
            for (int stackNdx = stacks.size() - 1; stackNdx >= 0; --stackNdx) {
                final ActivityRecord r = stacks.get(stackNdx).isInStackLocked(token);
                if (r != null) {
                    return r;
                }
            }
        }
        return null;
    }

    void setNextTaskId(int taskId) {
        if (taskId > mCurTaskId) {
            mCurTaskId = taskId;
        }
    }

    int getNextTaskId() {
        do {
            mCurTaskId++;
            if (mCurTaskId <= 0) {
                mCurTaskId = 1;
            }
        } while (anyTaskForIdLocked(mCurTaskId) != null);
        return mCurTaskId;
    }

    ActivityRecord resumedAppLocked() {
        ActivityStack stack = getFocusedStack();
        if (stack == null) {
            return null;
        }
        ActivityRecord resumedActivity = stack.mResumedActivity;
        if (resumedActivity == null || resumedActivity.app == null) {
            resumedActivity = stack.mPausingActivity;
            if (resumedActivity == null || resumedActivity.app == null) {
                resumedActivity = stack.topRunningActivityLocked(null);
            }
        }
        return resumedActivity;
    }

    boolean attachApplicationLocked(ProcessRecord app) throws Exception {
        final String processName = app.processName;
        boolean didSomething = false;
        for (int displayNdx = mActivityDisplays.size() - 1; displayNdx >= 0; --displayNdx) {
            ArrayList<ActivityStack> stacks = mActivityDisplays.valueAt(displayNdx).mStacks;
            for (int stackNdx = stacks.size() - 1; stackNdx >= 0; --stackNdx) {
                final ActivityStack stack = stacks.get(stackNdx);
                if (!isFrontStack(stack)) {
                    continue;
                }
                ActivityRecord hr = stack.topRunningActivityLocked(null);
                if (hr != null) {
                    if (hr.app == null && app.uid == hr.info.applicationInfo.uid
                            && processName.equals(hr.processName)) {
                        try {
                            if (realStartActivityLocked(hr, app, true, true)) {
                                didSomething = true;
                            }
                        } catch (Exception e) {
                            Slog.w(TAG, "Exception in new application when starting activity "
                                  + hr.intent.getComponent().flattenToShortString(), e);
                            throw e;
                        }
                    }
                }
            }
        }
        if (!didSomething) {
            ensureActivitiesVisibleLocked(null, 0);
        }
        return didSomething;
    }

    boolean allResumedActivitiesIdle() {
        for (int displayNdx = mActivityDisplays.size() - 1; displayNdx >= 0; --displayNdx) {
            ArrayList<ActivityStack> stacks = mActivityDisplays.valueAt(displayNdx).mStacks;
            for (int stackNdx = stacks.size() - 1; stackNdx >= 0; --stackNdx) {
                final ActivityStack stack = stacks.get(stackNdx);
                if (!isFrontStack(stack) || stack.numActivities() == 0) {
                    continue;
                }
                final ActivityRecord resumedActivity = stack.mResumedActivity;
                if (resumedActivity == null || !resumedActivity.idle) {
                    if (DEBUG_STATES) Slog.d(TAG, "allResumedActivitiesIdle: stack="
                             + stack.mStackId + " " + resumedActivity + " not idle");
                    return false;
                }
            }
        }
        return true;
    }

    boolean allResumedActivitiesComplete() {
        for (int displayNdx = mActivityDisplays.size() - 1; displayNdx >= 0; --displayNdx) {
            ArrayList<ActivityStack> stacks = mActivityDisplays.valueAt(displayNdx).mStacks;
            for (int stackNdx = stacks.size() - 1; stackNdx >= 0; --stackNdx) {
                final ActivityStack stack = stacks.get(stackNdx);
                if (isFrontStack(stack)) {
                    final ActivityRecord r = stack.mResumedActivity;
                    if (r != null && r.state != ActivityState.RESUMED) {
                        return false;
                    }
                }
            }
        }
        // TODO: Not sure if this should check if all Paused are complete too.
        if (DEBUG_STACK) Slog.d(TAG,
                "allResumedActivitiesComplete: mLastFocusedStack changing from=" +
                mLastFocusedStack + " to=" + mFocusedStack);
        mLastFocusedStack = mFocusedStack;
        return true;
    }

    boolean allResumedActivitiesVisible() {
        for (int displayNdx = mActivityDisplays.size() - 1; displayNdx >= 0; --displayNdx) {
            ArrayList<ActivityStack> stacks = mActivityDisplays.valueAt(displayNdx).mStacks;
            for (int stackNdx = stacks.size() - 1; stackNdx >= 0; --stackNdx) {
                final ActivityStack stack = stacks.get(stackNdx);
                final ActivityRecord r = stack.mResumedActivity;
                if (r != null && (!r.nowVisible || r.waitingVisible)) {
                    return false;
                }
            }
        }
        return true;
    }

    /**
     * Pause all activities in either all of the stacks or just the back stacks.
     * @param userLeaving Passed to pauseActivity() to indicate whether to call onUserLeaving().
     * @return true if any activity was paused as a result of this call.
     */
    boolean pauseBackStacks(boolean userLeaving) {
        boolean someActivityPaused = false;
        for (int displayNdx = mActivityDisplays.size() - 1; displayNdx >= 0; --displayNdx) {
            ArrayList<ActivityStack> stacks = mActivityDisplays.valueAt(displayNdx).mStacks;
            for (int stackNdx = stacks.size() - 1; stackNdx >= 0; --stackNdx) {
                final ActivityStack stack = stacks.get(stackNdx);
                if (!isFrontStack(stack) && stack.mResumedActivity != null) {
                    if (DEBUG_STATES) Slog.d(TAG, "pauseBackStacks: stack=" + stack +
                            " mResumedActivity=" + stack.mResumedActivity);
                    stack.startPausingLocked(userLeaving, false);
                    someActivityPaused = true;
                }
            }
        }
        return someActivityPaused;
    }

    boolean allPausedActivitiesComplete() {
        boolean pausing = true;
        for (int displayNdx = mActivityDisplays.size() - 1; displayNdx >= 0; --displayNdx) {
            ArrayList<ActivityStack> stacks = mActivityDisplays.valueAt(displayNdx).mStacks;
            for (int stackNdx = stacks.size() - 1; stackNdx >= 0; --stackNdx) {
                final ActivityStack stack = stacks.get(stackNdx);
                final ActivityRecord r = stack.mPausingActivity;
                if (r != null && r.state != ActivityState.PAUSED
                        && r.state != ActivityState.STOPPED
                        && r.state != ActivityState.STOPPING) {
                    if (DEBUG_STATES) {
                        Slog.d(TAG, "allPausedActivitiesComplete: r=" + r + " state=" + r.state);
                        pausing = false;
                    } else {
                        return false;
                    }
                }
            }
        }
        return pausing;
    }

    void pauseChildStacks(ActivityRecord parent, boolean userLeaving, boolean uiSleeping) {
        // TODO: Put all stacks in supervisor and iterate through them instead.
        for (int displayNdx = mActivityDisplays.size() - 1; displayNdx >= 0; --displayNdx) {
            ArrayList<ActivityStack> stacks = mActivityDisplays.valueAt(displayNdx).mStacks;
            for (int stackNdx = stacks.size() - 1; stackNdx >= 0; --stackNdx) {
                final ActivityStack stack = stacks.get(stackNdx);
                if (stack.mResumedActivity != null &&
                        stack.mActivityContainer.mParentActivity == parent) {
                    stack.startPausingLocked(userLeaving, uiSleeping);
                }
            }
        }
    }

    void reportActivityVisibleLocked(ActivityRecord r) {
        for (int i = mWaitingActivityVisible.size()-1; i >= 0; i--) {
            WaitResult w = mWaitingActivityVisible.get(i);
            w.timeout = false;
            if (r != null) {
                w.who = new ComponentName(r.info.packageName, r.info.name);
            }
            w.totalTime = SystemClock.uptimeMillis() - w.thisTime;
            w.thisTime = w.totalTime;
        }
        mService.notifyAll();
        dismissKeyguard();
    }

    void reportActivityLaunchedLocked(boolean timeout, ActivityRecord r,
            long thisTime, long totalTime) {
        for (int i = mWaitingActivityLaunched.size() - 1; i >= 0; i--) {
            WaitResult w = mWaitingActivityLaunched.remove(i);
            w.timeout = timeout;
            if (r != null) {
                w.who = new ComponentName(r.info.packageName, r.info.name);
            }
            w.thisTime = thisTime;
            w.totalTime = totalTime;
        }
        mService.notifyAll();
    }

    ActivityRecord topRunningActivityLocked() {
        final ActivityStack focusedStack = getFocusedStack();
        ActivityRecord r = focusedStack.topRunningActivityLocked(null);
        if (r != null) {
            return r;
        }

        // Return to the home stack.
        final ArrayList<ActivityStack> stacks = mHomeStack.mStacks;
        for (int stackNdx = stacks.size() - 1; stackNdx >= 0; --stackNdx) {
            final ActivityStack stack = stacks.get(stackNdx);
            if (stack != focusedStack && isFrontStack(stack)) {
                r = stack.topRunningActivityLocked(null);
                if (r != null) {
                    return r;
                }
            }
        }
        return null;
    }

    void getTasksLocked(int maxNum, List<RunningTaskInfo> list, int callingUid, boolean allowed) {
        // Gather all of the running tasks for each stack into runningTaskLists.
        ArrayList<ArrayList<RunningTaskInfo>> runningTaskLists =
                new ArrayList<ArrayList<RunningTaskInfo>>();
        final int numDisplays = mActivityDisplays.size();
        for (int displayNdx = 0; displayNdx < numDisplays; ++displayNdx) {
            ArrayList<ActivityStack> stacks = mActivityDisplays.valueAt(displayNdx).mStacks;
            for (int stackNdx = stacks.size() - 1; stackNdx >= 0; --stackNdx) {
                final ActivityStack stack = stacks.get(stackNdx);
                ArrayList<RunningTaskInfo> stackTaskList = new ArrayList<RunningTaskInfo>();
                runningTaskLists.add(stackTaskList);
                stack.getTasksLocked(stackTaskList, callingUid, allowed);
            }
        }

        // The lists are already sorted from most recent to oldest. Just pull the most recent off
        // each list and add it to list. Stop when all lists are empty or maxNum reached.
        while (maxNum > 0) {
            long mostRecentActiveTime = Long.MIN_VALUE;
            ArrayList<RunningTaskInfo> selectedStackList = null;
            final int numTaskLists = runningTaskLists.size();
            for (int stackNdx = 0; stackNdx < numTaskLists; ++stackNdx) {
                ArrayList<RunningTaskInfo> stackTaskList = runningTaskLists.get(stackNdx);
                if (!stackTaskList.isEmpty()) {
                    final long lastActiveTime = stackTaskList.get(0).lastActiveTime;
                    if (lastActiveTime > mostRecentActiveTime) {
                        mostRecentActiveTime = lastActiveTime;
                        selectedStackList = stackTaskList;
                    }
                }
            }
            if (selectedStackList != null) {
                list.add(selectedStackList.remove(0));
                --maxNum;
            } else {
                break;
            }
        }
    }

    ActivityInfo resolveActivity(Intent intent, String resolvedType, int startFlags,
            String profileFile, ParcelFileDescriptor profileFd, int userId) {
        // Collect information about the target of the Intent.
        ActivityInfo aInfo;
        try {
            ResolveInfo rInfo =
                AppGlobals.getPackageManager().resolveIntent(
                        intent, resolvedType,
                        PackageManager.MATCH_DEFAULT_ONLY
                                    | ActivityManagerService.STOCK_PM_FLAGS, userId);
            aInfo = rInfo != null ? rInfo.activityInfo : null;
        } catch (RemoteException e) {
            aInfo = null;
        }

        if (aInfo != null) {
            // Store the found target back into the intent, because now that
            // we have it we never want to do this again.  For example, if the
            // user navigates back to this point in the history, we should
            // always restart the exact same activity.
            intent.setComponent(new ComponentName(
                    aInfo.applicationInfo.packageName, aInfo.name));

            // Don't debug things in the system process
            if ((startFlags&ActivityManager.START_FLAG_DEBUG) != 0) {
                if (!aInfo.processName.equals("system")) {
                    mService.setDebugApp(aInfo.processName, true, false);
                }
            }

            if ((startFlags&ActivityManager.START_FLAG_OPENGL_TRACES) != 0) {
                if (!aInfo.processName.equals("system")) {
                    mService.setOpenGlTraceApp(aInfo.applicationInfo, aInfo.processName);
                }
            }

            if (profileFile != null) {
                if (!aInfo.processName.equals("system")) {
                    mService.setProfileApp(aInfo.applicationInfo, aInfo.processName,
                            profileFile, profileFd,
                            (startFlags&ActivityManager.START_FLAG_AUTO_STOP_PROFILER) != 0);
                }
            }
        }
        return aInfo;
    }

    void startHomeActivity(Intent intent, ActivityInfo aInfo) {
        moveHomeStackTaskToTop(HOME_ACTIVITY_TYPE);
        startActivityLocked(null, intent, null, aInfo, null, null, null, null, 0, 0, 0, null, 0,
                null, false, null, null);
    }

    final int startActivityMayWait(IApplicationThread caller, int callingUid,
            String callingPackage, Intent intent, String resolvedType,
            IVoiceInteractionSession voiceSession, IVoiceInteractor voiceInteractor,
            IBinder resultTo, String resultWho, int requestCode, int startFlags, String profileFile,
            ParcelFileDescriptor profileFd, WaitResult outResult, Configuration config,
            Bundle options, int userId, IActivityContainer iContainer) {
        // Refuse possible leaked file descriptors
        if (intent != null && intent.hasFileDescriptors()) {
            throw new IllegalArgumentException("File descriptors passed in Intent");
        }
        boolean componentSpecified = intent.getComponent() != null;

        // Don't modify the client's object!
        intent = new Intent(intent);

        // Collect information about the target of the Intent.
        ActivityInfo aInfo = resolveActivity(intent, resolvedType, startFlags,
                profileFile, profileFd, userId);

        ActivityContainer container = (ActivityContainer)iContainer;
        synchronized (mService) {
            int callingPid;
            if (callingUid >= 0) {
                callingPid = -1;
            } else if (caller == null) {
                callingPid = Binder.getCallingPid();
                callingUid = Binder.getCallingUid();
            } else {
                callingPid = callingUid = -1;
            }

            final ActivityStack stack;
            if (container == null || container.mStack.isOnHomeDisplay()) {
                stack = getFocusedStack();
            } else {
                stack = container.mStack;
            }
            stack.mConfigWillChange = config != null
                    && mService.mConfiguration.diff(config) != 0;
            if (DEBUG_CONFIGURATION) Slog.v(TAG,
                    "Starting activity when config will change = " + stack.mConfigWillChange);

            final long origId = Binder.clearCallingIdentity();

            if (aInfo != null &&
                    (aInfo.applicationInfo.flags&ApplicationInfo.FLAG_CANT_SAVE_STATE) != 0) {
                // This may be a heavy-weight process!  Check to see if we already
                // have another, different heavy-weight process running.
                if (aInfo.processName.equals(aInfo.applicationInfo.packageName)) {
                    if (mService.mHeavyWeightProcess != null &&
                            (mService.mHeavyWeightProcess.info.uid != aInfo.applicationInfo.uid ||
                            !mService.mHeavyWeightProcess.processName.equals(aInfo.processName))) {
                        int realCallingUid = callingUid;
                        if (caller != null) {
                            ProcessRecord callerApp = mService.getRecordForAppLocked(caller);
                            if (callerApp != null) {
                                realCallingUid = callerApp.info.uid;
                            } else {
                                Slog.w(TAG, "Unable to find app for caller " + caller
                                      + " (pid=" + callingPid + ") when starting: "
                                      + intent.toString());
                                ActivityOptions.abort(options);
                                return ActivityManager.START_PERMISSION_DENIED;
                            }
                        }

                        IIntentSender target = mService.getIntentSenderLocked(
                                ActivityManager.INTENT_SENDER_ACTIVITY, "android",
                                realCallingUid, userId, null, null, 0, new Intent[] { intent },
                                new String[] { resolvedType }, PendingIntent.FLAG_CANCEL_CURRENT
                                | PendingIntent.FLAG_ONE_SHOT, null);

                        Intent newIntent = new Intent();
                        if (requestCode >= 0) {
                            // Caller is requesting a result.
                            newIntent.putExtra(HeavyWeightSwitcherActivity.KEY_HAS_RESULT, true);
                        }
                        newIntent.putExtra(HeavyWeightSwitcherActivity.KEY_INTENT,
                                new IntentSender(target));
                        if (mService.mHeavyWeightProcess.activities.size() > 0) {
                            ActivityRecord hist = mService.mHeavyWeightProcess.activities.get(0);
                            newIntent.putExtra(HeavyWeightSwitcherActivity.KEY_CUR_APP,
                                    hist.packageName);
                            newIntent.putExtra(HeavyWeightSwitcherActivity.KEY_CUR_TASK,
                                    hist.task.taskId);
                        }
                        newIntent.putExtra(HeavyWeightSwitcherActivity.KEY_NEW_APP,
                                aInfo.packageName);
                        newIntent.setFlags(intent.getFlags());
                        newIntent.setClassName("android",
                                HeavyWeightSwitcherActivity.class.getName());
                        intent = newIntent;
                        resolvedType = null;
                        caller = null;
                        callingUid = Binder.getCallingUid();
                        callingPid = Binder.getCallingPid();
                        componentSpecified = true;
                        try {
                            ResolveInfo rInfo =
                                AppGlobals.getPackageManager().resolveIntent(
                                        intent, null,
                                        PackageManager.MATCH_DEFAULT_ONLY
                                        | ActivityManagerService.STOCK_PM_FLAGS, userId);
                            aInfo = rInfo != null ? rInfo.activityInfo : null;
                            aInfo = mService.getActivityInfoForUser(aInfo, userId);
                        } catch (RemoteException e) {
                            aInfo = null;
                        }
                    }
                }
            }

            int res = startActivityLocked(caller, intent, resolvedType, aInfo,
                    voiceSession, voiceInteractor, resultTo, resultWho,
                    requestCode, callingPid, callingUid, callingPackage, startFlags, options,
                    componentSpecified, null, container);

            if (stack.mConfigWillChange) {
                // If the caller also wants to switch to a new configuration,
                // do so now.  This allows a clean switch, as we are waiting
                // for the current activity to pause (so we will not destroy
                // it), and have not yet started the next activity.
                mService.enforceCallingPermission(android.Manifest.permission.CHANGE_CONFIGURATION,
                        "updateConfiguration()");
                stack.mConfigWillChange = false;
                if (DEBUG_CONFIGURATION) Slog.v(TAG,
                        "Updating to new configuration after starting activity.");
                mService.updateConfigurationLocked(config, null, false, false);
            }

            Binder.restoreCallingIdentity(origId);

            if (outResult != null) {
                outResult.result = res;
                if (res == ActivityManager.START_SUCCESS) {
                    mWaitingActivityLaunched.add(outResult);
                    do {
                        try {
                            mService.wait();
                        } catch (InterruptedException e) {
                        }
                    } while (!outResult.timeout && outResult.who == null);
                } else if (res == ActivityManager.START_TASK_TO_FRONT) {
                    ActivityRecord r = stack.topRunningActivityLocked(null);
                    if (r.nowVisible) {
                        outResult.timeout = false;
                        outResult.who = new ComponentName(r.info.packageName, r.info.name);
                        outResult.totalTime = 0;
                        outResult.thisTime = 0;
                    } else {
                        outResult.thisTime = SystemClock.uptimeMillis();
                        mWaitingActivityVisible.add(outResult);
                        do {
                            try {
                                mService.wait();
                            } catch (InterruptedException e) {
                            }
                        } while (!outResult.timeout && outResult.who == null);
                    }
                }
            }

            return res;
        }
    }

    final int startActivities(IApplicationThread caller, int callingUid, String callingPackage,
            Intent[] intents, String[] resolvedTypes, IBinder resultTo,
            Bundle options, int userId) {
        if (intents == null) {
            throw new NullPointerException("intents is null");
        }
        if (resolvedTypes == null) {
            throw new NullPointerException("resolvedTypes is null");
        }
        if (intents.length != resolvedTypes.length) {
            throw new IllegalArgumentException("intents are length different than resolvedTypes");
        }


        int callingPid;
        if (callingUid >= 0) {
            callingPid = -1;
        } else if (caller == null) {
            callingPid = Binder.getCallingPid();
            callingUid = Binder.getCallingUid();
        } else {
            callingPid = callingUid = -1;
        }
        final long origId = Binder.clearCallingIdentity();
        try {
            synchronized (mService) {
                ActivityRecord[] outActivity = new ActivityRecord[1];
                for (int i=0; i<intents.length; i++) {
                    Intent intent = intents[i];
                    if (intent == null) {
                        continue;
                    }

                    // Refuse possible leaked file descriptors
                    if (intent != null && intent.hasFileDescriptors()) {
                        throw new IllegalArgumentException("File descriptors passed in Intent");
                    }

                    boolean componentSpecified = intent.getComponent() != null;

                    // Don't modify the client's object!
                    intent = new Intent(intent);

                    // Collect information about the target of the Intent.
                    ActivityInfo aInfo = resolveActivity(intent, resolvedTypes[i],
                            0, null, null, userId);
                    // TODO: New, check if this is correct
                    aInfo = mService.getActivityInfoForUser(aInfo, userId);

                    if (aInfo != null &&
                            (aInfo.applicationInfo.flags & ApplicationInfo.FLAG_CANT_SAVE_STATE)
                                    != 0) {
                        throw new IllegalArgumentException(
                                "FLAG_CANT_SAVE_STATE not supported here");
                    }

                    Bundle theseOptions;
                    if (options != null && i == intents.length-1) {
                        theseOptions = options;
                    } else {
                        theseOptions = null;
                    }
                    int res = startActivityLocked(caller, intent, resolvedTypes[i],
                            aInfo, null, null, resultTo, null, -1, callingPid, callingUid, callingPackage,
                            0, theseOptions, componentSpecified, outActivity, null);
                    if (res < 0) {
                        return res;
                    }

                    resultTo = outActivity[0] != null ? outActivity[0].appToken : null;
                }
            }
        } finally {
            Binder.restoreCallingIdentity(origId);
        }

        return ActivityManager.START_SUCCESS;
    }

    final boolean realStartActivityLocked(ActivityRecord r,
            ProcessRecord app, boolean andResume, boolean checkConfig)
            throws RemoteException {

        r.startFreezingScreenLocked(app, 0);
        if (false) Slog.d(TAG, "realStartActivity: setting app visibility true");
        mWindowManager.setAppVisibility(r.appToken, true);

        // schedule launch ticks to collect information about slow apps.
        r.startLaunchTickingLocked();

        // Have the window manager re-evaluate the orientation of
        // the screen based on the new activity order.  Note that
        // as a result of this, it can call back into the activity
        // manager with a new orientation.  We don't care about that,
        // because the activity is not currently running so we are
        // just restarting it anyway.
        if (checkConfig) {
            Configuration config = mWindowManager.updateOrientationFromAppTokens(
                    mService.mConfiguration,
                    r.mayFreezeScreenLocked(app) ? r.appToken : null);
            mService.updateConfigurationLocked(config, r, false, false);
        }

        r.app = app;
        app.waitingToKill = null;
        r.launchCount++;
        r.lastLaunchTime = SystemClock.uptimeMillis();

        if (localLOGV) Slog.v(TAG, "Launching: " + r);

        int idx = app.activities.indexOf(r);
        if (idx < 0) {
            app.activities.add(r);
        }
        mService.updateLruProcessLocked(app, true, null);
        mService.updateOomAdjLocked();

        final ActivityStack stack = r.task.stack;
        try {
            if (app.thread == null) {
                throw new RemoteException();
            }
            List<ResultInfo> results = null;
            List<Intent> newIntents = null;
            if (andResume) {
                results = r.results;
                newIntents = r.newIntents;
            }
            if (DEBUG_SWITCH) Slog.v(TAG, "Launching: " + r
                    + " icicle=" + r.icicle
                    + " with results=" + results + " newIntents=" + newIntents
                    + " andResume=" + andResume);
            if (andResume) {
                EventLog.writeEvent(EventLogTags.AM_RESTART_ACTIVITY,
                        r.userId, System.identityHashCode(r),
                        r.task.taskId, r.shortComponentName);
            }
            if (r.isHomeActivity() && r.isNotResolverActivity()) {
                // Home process is the root process of the task.
                mService.mHomeProcess = r.task.mActivities.get(0).app;
            }
            mService.ensurePackageDexOpt(r.intent.getComponent().getPackageName());
            r.sleeping = false;
            r.forceNewConfig = false;
            mService.showAskCompatModeDialogLocked(r);
            r.compat = mService.compatibilityInfoForPackageLocked(r.info.applicationInfo);
            String profileFile = null;
            ParcelFileDescriptor profileFd = null;
            boolean profileAutoStop = false;
            if (mService.mProfileApp != null && mService.mProfileApp.equals(app.processName)) {
                if (mService.mProfileProc == null || mService.mProfileProc == app) {
                    mService.mProfileProc = app;
                    profileFile = mService.mProfileFile;
                    profileFd = mService.mProfileFd;
                    profileAutoStop = mService.mAutoStopProfiler;
                }
            }
            app.hasShownUi = true;
            app.pendingUiClean = true;
            if (profileFd != null) {
                try {
                    profileFd = profileFd.dup();
                } catch (IOException e) {
                    if (profileFd != null) {
                        try {
                            profileFd.close();
                        } catch (IOException o) {
                        }
                        profileFd = null;
                    }
                }
            }

            app.forceProcessStateUpTo(ActivityManager.PROCESS_STATE_TOP);
            app.thread.scheduleLaunchActivity(new Intent(r.intent), r.appToken,
                    System.identityHashCode(r), r.info,
                    new Configuration(mService.mConfiguration), r.compat, r.task.voiceInteractor,
                    app.repProcState, r.icicle, r.persistentState, results, newIntents, !andResume,
                    mService.isNextTransitionForward(), profileFile, profileFd, profileAutoStop
            );

            if ((app.info.flags&ApplicationInfo.FLAG_CANT_SAVE_STATE) != 0) {
                // This may be a heavy-weight process!  Note that the package
                // manager will ensure that only activity can run in the main
                // process of the .apk, which is the only thing that will be
                // considered heavy-weight.
                if (app.processName.equals(app.info.packageName)) {
                    if (mService.mHeavyWeightProcess != null
                            && mService.mHeavyWeightProcess != app) {
                        Slog.w(TAG, "Starting new heavy weight process " + app
                                + " when already running "
                                + mService.mHeavyWeightProcess);
                    }
                    mService.mHeavyWeightProcess = app;
                    Message msg = mService.mHandler.obtainMessage(
                            ActivityManagerService.POST_HEAVY_NOTIFICATION_MSG);
                    msg.obj = r;
                    mService.mHandler.sendMessage(msg);
                }
            }

        } catch (RemoteException e) {
            if (r.launchFailed) {
                // This is the second time we failed -- finish activity
                // and give up.
                Slog.e(TAG, "Second failure launching "
                      + r.intent.getComponent().flattenToShortString()
                      + ", giving up", e);
                mService.appDiedLocked(app, app.pid, app.thread);
                stack.requestFinishActivityLocked(r.appToken, Activity.RESULT_CANCELED, null,
                        "2nd-crash", false);
                return false;
            }

            // This is the first time we failed -- restart process and
            // retry.
            app.activities.remove(r);
            throw e;
        }

        r.launchFailed = false;
        if (stack.updateLRUListLocked(r)) {
            Slog.w(TAG, "Activity " + r
                  + " being launched, but already in LRU list");
        }

        if (andResume) {
            // As part of the process of launching, ActivityThread also performs
            // a resume.
            stack.minimalResumeActivityLocked(r);
        } else {
            // This activity is not starting in the resumed state... which
            // should look like we asked it to pause+stop (but remain visible),
            // and it has done so and reported back the current icicle and
            // other state.
            if (DEBUG_STATES) Slog.v(TAG, "Moving to STOPPED: " + r
                    + " (starting in stopped state)");
            r.state = ActivityState.STOPPED;
            r.stopped = true;
        }

        // Launch the new version setup screen if needed.  We do this -after-
        // launching the initial activity (that is, home), so that it can have
        // a chance to initialize itself while in the background, making the
        // switch back to it faster and look better.
        if (isFrontStack(stack)) {
            mService.startSetupActivityLocked();
        }

        return true;
    }

    void startSpecificActivityLocked(ActivityRecord r,
            boolean andResume, boolean checkConfig) {
        // Is this activity's application already running?
        ProcessRecord app = mService.getProcessRecordLocked(r.processName,
                r.info.applicationInfo.uid, true);

        r.task.stack.setLaunchTime(r);

        if (app != null && app.thread != null) {
            try {
                if ((r.info.flags&ActivityInfo.FLAG_MULTIPROCESS) == 0
                        || !"android".equals(r.info.packageName)) {
                    // Don't add this if it is a platform component that is marked
                    // to run in multiple processes, because this is actually
                    // part of the framework so doesn't make sense to track as a
                    // separate apk in the process.
                    app.addPackage(r.info.packageName, r.info.applicationInfo.versionCode,
                            mService.mProcessStats);
                }
                realStartActivityLocked(r, app, andResume, checkConfig);
                return;
            } catch (RemoteException e) {
                Slog.w(TAG, "Exception when starting activity "
                        + r.intent.getComponent().flattenToShortString(), e);
            }

            // If a dead object exception was thrown -- fall through to
            // restart the application.
        }

        mService.startProcessLocked(r.processName, r.info.applicationInfo, true, 0,
                "activity", r.intent.getComponent(), false, false, true);
    }

    final int startActivityLocked(IApplicationThread caller,
            Intent intent, String resolvedType, ActivityInfo aInfo,
            IVoiceInteractionSession voiceSession, IVoiceInteractor voiceInteractor,
            IBinder resultTo, String resultWho, int requestCode,
            int callingPid, int callingUid, String callingPackage, int startFlags, Bundle options,
            boolean componentSpecified, ActivityRecord[] outActivity, ActivityContainer container) {
        int err = ActivityManager.START_SUCCESS;

        ProcessRecord callerApp = null;
        if (caller != null) {
            callerApp = mService.getRecordForAppLocked(caller);
            if (callerApp != null) {
                callingPid = callerApp.pid;
                callingUid = callerApp.info.uid;
            } else {
                Slog.w(TAG, "Unable to find app for caller " + caller
                      + " (pid=" + callingPid + ") when starting: "
                      + intent.toString());
                err = ActivityManager.START_PERMISSION_DENIED;
            }
        }

        if (err == ActivityManager.START_SUCCESS) {
            final int userId = aInfo != null ? UserHandle.getUserId(aInfo.applicationInfo.uid) : 0;
            Slog.i(TAG, "START u" + userId + " {" + intent.toShortString(true, true, true, false)
                    + "} from pid " + (callerApp != null ? callerApp.pid : callingPid)
                    + " on display " + (container == null ? (mFocusedStack == null ?
                            Display.DEFAULT_DISPLAY : mFocusedStack.mDisplayId) :
                            (container.mActivityDisplay == null ? Display.DEFAULT_DISPLAY :
                                    container.mActivityDisplay.mDisplayId)));
        }

        ActivityRecord sourceRecord = null;
        ActivityRecord resultRecord = null;
        if (resultTo != null) {
            sourceRecord = isInAnyStackLocked(resultTo);
            if (DEBUG_RESULTS) Slog.v(
                TAG, "Will send result to " + resultTo + " " + sourceRecord);
            if (sourceRecord != null) {
                if (requestCode >= 0 && !sourceRecord.finishing) {
                    resultRecord = sourceRecord;
                }
            }
        }
        ActivityStack resultStack = resultRecord == null ? null : resultRecord.task.stack;

        final int launchFlags = intent.getFlags();

        if ((launchFlags&Intent.FLAG_ACTIVITY_FORWARD_RESULT) != 0
                && sourceRecord != null) {
            // Transfer the result target from the source activity to the new
            // one being started, including any failures.
            if (requestCode >= 0) {
                ActivityOptions.abort(options);
                return ActivityManager.START_FORWARD_AND_REQUEST_CONFLICT;
            }
            resultRecord = sourceRecord.resultTo;
            resultWho = sourceRecord.resultWho;
            requestCode = sourceRecord.requestCode;
            sourceRecord.resultTo = null;
            if (resultRecord != null) {
                resultRecord.removeResultsLocked(sourceRecord, resultWho, requestCode);
            }
            if (sourceRecord.launchedFromUid == callingUid) {
                // The new activity is being launched from the same uid as the previous
                // activity in the flow, and asking to forward its result back to the
                // previous.  In this case the activity is serving as a trampoline between
                // the two, so we also want to update its launchedFromPackage to be the
                // same as the previous activity.  Note that this is safe, since we know
                // these two packages come from the same uid; the caller could just as
                // well have supplied that same package name itself.  This specifially
                // deals with the case of an intent picker/chooser being launched in the app
                // flow to redirect to an activity picked by the user, where we want the final
                // activity to consider it to have been launched by the previous app activity.
                callingPackage = sourceRecord.launchedFromPackage;
            }
        }

        if (err == ActivityManager.START_SUCCESS && intent.getComponent() == null) {
            // We couldn't find a class that can handle the given Intent.
            // That's the end of that!
            err = ActivityManager.START_INTENT_NOT_RESOLVED;
        }

        if (err == ActivityManager.START_SUCCESS && aInfo == null) {
            // We couldn't find the specific class specified in the Intent.
            // Also the end of the line.
            err = ActivityManager.START_CLASS_NOT_FOUND;
        }

        if (err == ActivityManager.START_SUCCESS && sourceRecord != null
                && sourceRecord.task.voiceSession != null) {
            // If this activity is being launched as part of a voice session, we need
            // to ensure that it is safe to do so.  If the upcoming activity will also
            // be part of the voice session, we can only launch it if it has explicitly
            // said it supports the VOICE category, or it is a part of the calling app.
            if ((launchFlags & Intent.FLAG_ACTIVITY_NEW_TASK) == 0
                    && sourceRecord.info.applicationInfo.uid != aInfo.applicationInfo.uid) {
                try {
                    if (!AppGlobals.getPackageManager().activitySupportsIntent(intent.getComponent(),
                            intent, resolvedType)) {
                        err = ActivityManager.START_NOT_VOICE_COMPATIBLE;
                    }
                } catch (RemoteException e) {
                    err = ActivityManager.START_NOT_VOICE_COMPATIBLE;
                }
            }
        }

        if (err == ActivityManager.START_SUCCESS && voiceSession != null) {
            // If the caller is starting a new voice session, just make sure the target
            // is actually allowing it to run this way.
            try {
                if (!AppGlobals.getPackageManager().activitySupportsIntent(intent.getComponent(),
                        intent, resolvedType)) {
                    err = ActivityManager.START_NOT_VOICE_COMPATIBLE;
                }
            } catch (RemoteException e) {
                err = ActivityManager.START_NOT_VOICE_COMPATIBLE;
            }
        }

        if (err != ActivityManager.START_SUCCESS) {
            if (resultRecord != null) {
                resultStack.sendActivityResultLocked(-1,
                    resultRecord, resultWho, requestCode,
                    Activity.RESULT_CANCELED, null);
            }
            setDismissKeyguard(false);
            ActivityOptions.abort(options);
            return err;
        }

        final int startAnyPerm = mService.checkPermission(
                START_ANY_ACTIVITY, callingPid, callingUid);
        final int componentPerm = mService.checkComponentPermission(aInfo.permission, callingPid,
                callingUid, aInfo.applicationInfo.uid, aInfo.exported);
        if (startAnyPerm != PERMISSION_GRANTED && componentPerm != PERMISSION_GRANTED) {
            if (resultRecord != null) {
                resultStack.sendActivityResultLocked(-1,
                    resultRecord, resultWho, requestCode,
                    Activity.RESULT_CANCELED, null);
            }
            setDismissKeyguard(false);
            String msg;
            if (!aInfo.exported) {
                msg = "Permission Denial: starting " + intent.toString()
                        + " from " + callerApp + " (pid=" + callingPid
                        + ", uid=" + callingUid + ")"
                        + " not exported from uid " + aInfo.applicationInfo.uid;
            } else {
                msg = "Permission Denial: starting " + intent.toString()
                        + " from " + callerApp + " (pid=" + callingPid
                        + ", uid=" + callingUid + ")"
                        + " requires " + aInfo.permission;
            }
            Slog.w(TAG, msg);
            throw new SecurityException(msg);
        }

        boolean abort = !mService.mIntentFirewall.checkStartActivity(intent, callingUid,
                callingPid, resolvedType, aInfo.applicationInfo);

        if (mService.mController != null) {
            try {
                // The Intent we give to the watcher has the extra data
                // stripped off, since it can contain private information.
                Intent watchIntent = intent.cloneFilter();
                abort |= !mService.mController.activityStarting(watchIntent,
                        aInfo.applicationInfo.packageName);
            } catch (RemoteException e) {
                mService.mController = null;
            }
        }

        if (abort) {
            if (resultRecord != null) {
                resultStack.sendActivityResultLocked(-1, resultRecord, resultWho, requestCode,
                        Activity.RESULT_CANCELED, null);
            }
            // We pretend to the caller that it was really started, but
            // they will just get a cancel result.
            setDismissKeyguard(false);
            ActivityOptions.abort(options);
            return ActivityManager.START_SUCCESS;
        }

        ActivityRecord r = new ActivityRecord(mService, callerApp, callingUid, callingPackage,
                intent, resolvedType, aInfo, mService.mConfiguration, resultRecord, resultWho,
                requestCode, componentSpecified, this, container, options);
        if (outActivity != null) {
            outActivity[0] = r;
        }

        final ActivityStack stack = getFocusedStack();
        if (voiceSession == null && (stack.mResumedActivity == null
                || stack.mResumedActivity.info.applicationInfo.uid != callingUid)) {
            if (!mService.checkAppSwitchAllowedLocked(callingPid, callingUid, "Activity start")) {
                PendingActivityLaunch pal =
                        new PendingActivityLaunch(r, sourceRecord, startFlags, stack);
                mPendingActivityLaunches.add(pal);
                setDismissKeyguard(false);
                ActivityOptions.abort(options);
                return ActivityManager.START_SWITCHES_CANCELED;
            }
        }

        if (mService.mDidAppSwitch) {
            // This is the second allowed switch since we stopped switches,
            // so now just generally allow switches.  Use case: user presses
            // home (switches disabled, switch to home, mDidAppSwitch now true);
            // user taps a home icon (coming from home so allowed, we hit here
            // and now allow anyone to switch again).
            mService.mAppSwitchesAllowedTime = 0;
        } else {
            mService.mDidAppSwitch = true;
        }

        doPendingActivityLaunchesLocked(false);

        err = startActivityUncheckedLocked(r, sourceRecord, voiceSession, voiceInteractor,
                startFlags, true, options);

        if (allPausedActivitiesComplete()) {
            // If someone asked to have the keyguard dismissed on the next
            // activity start, but we are not actually doing an activity
            // switch...  just dismiss the keyguard now, because we
            // probably want to see whatever is behind it.
            dismissKeyguard();
        }
        return err;
    }

    ActivityStack adjustStackFocus(ActivityRecord r, boolean newTask) {
        final TaskRecord task = r.task;

        // On leanback only devices we should keep all activities in the same stack.
        if (!mLeanbackOnlyDevice &&
                (r.isApplicationActivity() || (task != null && task.isApplicationTask()))) {
            if (task != null) {
                final ActivityStack taskStack = task.stack;
                if (taskStack.isOnHomeDisplay()) {
                    if (mFocusedStack != taskStack) {
                        if (DEBUG_FOCUS || DEBUG_STACK) Slog.d(TAG, "adjustStackFocus: Setting " +
                                "focused stack to r=" + r + " task=" + task);
                        mFocusedStack = taskStack;
                    } else {
                        if (DEBUG_FOCUS || DEBUG_STACK) Slog.d(TAG,
                            "adjustStackFocus: Focused stack already=" + mFocusedStack);
                    }
                }
                return taskStack;
            }

            final ActivityContainer container = r.mInitialActivityContainer;
            if (container != null) {
                // The first time put it on the desired stack, after this put on task stack.
                r.mInitialActivityContainer = null;
                return container.mStack;
            }

            if (mFocusedStack != mHomeStack && (!newTask ||
                    mFocusedStack.mActivityContainer.isEligibleForNewTasks())) {
                if (DEBUG_FOCUS || DEBUG_STACK) Slog.d(TAG,
                        "adjustStackFocus: Have a focused stack=" + mFocusedStack);
                return mFocusedStack;
            }

            final ArrayList<ActivityStack> homeDisplayStacks = mHomeStack.mStacks;
            for (int stackNdx = homeDisplayStacks.size() - 1; stackNdx >= 0; --stackNdx) {
                final ActivityStack stack = homeDisplayStacks.get(stackNdx);
                if (!stack.isHomeStack()) {
                    if (DEBUG_FOCUS || DEBUG_STACK) Slog.d(TAG,
                            "adjustStackFocus: Setting focused stack=" + stack);
                    mFocusedStack = stack;
                    return mFocusedStack;
                }
            }

            // Need to create an app stack for this user.
            int stackId = createStackOnDisplay(getNextStackId(), Display.DEFAULT_DISPLAY);
            if (DEBUG_FOCUS || DEBUG_STACK) Slog.d(TAG, "adjustStackFocus: New stack r=" + r +
                    " stackId=" + stackId);
            mFocusedStack = getStack(stackId);
            return mFocusedStack;
        }
        return mHomeStack;
    }

    void setFocusedStack(ActivityRecord r) {
        if (r != null) {
            final TaskRecord task = r.task;
            boolean isHomeActivity = !r.isApplicationActivity();
            if (!isHomeActivity && task != null) {
                isHomeActivity = !task.isApplicationTask();
            }
            if (!isHomeActivity && task != null) {
                final ActivityRecord parent = task.stack.mActivityContainer.mParentActivity;
                isHomeActivity = parent != null && parent.isHomeActivity();
            }
            moveHomeStack(isHomeActivity);
        }
    }

    final int startActivityUncheckedLocked(ActivityRecord r,
            ActivityRecord sourceRecord,
            IVoiceInteractionSession voiceSession, IVoiceInteractor voiceInteractor, int startFlags,
            boolean doResume, Bundle options) {
        final Intent intent = r.intent;
        final int callingUid = r.launchedFromUid;

        final boolean launchSingleInstance = r.launchMode == ActivityInfo.LAUNCH_SINGLE_INSTANCE;
        final boolean launchSingleTask = r.launchMode == ActivityInfo.LAUNCH_SINGLE_TASK;

        int launchFlags = intent.getFlags();
        if ((launchFlags & Intent.FLAG_ACTIVITY_NEW_DOCUMENT) != 0 &&
                (launchSingleInstance || launchSingleTask)) {
            // We have a conflict between the Intent and the Activity manifest, manifest wins.
            Slog.i(TAG, "Ignoring FLAG_ACTIVITY_NEW_DOCUMENT, launchMode is " +
                    "\"singleInstance\" or \"singleTask\"");
            launchFlags &=
                    ~(Intent.FLAG_ACTIVITY_NEW_DOCUMENT | Intent.FLAG_ACTIVITY_MULTIPLE_TASK);
        } else {
            switch (r.info.documentLaunchMode) {
                case ActivityInfo.DOCUMENT_LAUNCH_NONE:
                    break;
                case ActivityInfo.DOCUMENT_LAUNCH_INTO_EXISTING:
                    launchFlags |= Intent.FLAG_ACTIVITY_NEW_DOCUMENT;
                    break;
                case ActivityInfo.DOCUMENT_LAUNCH_ALWAYS:
                    launchFlags |= Intent.FLAG_ACTIVITY_NEW_DOCUMENT;
                    break;
                case ActivityInfo.DOCUMENT_LAUNCH_NEVER:
                    launchFlags &= ~Intent.FLAG_ACTIVITY_MULTIPLE_TASK;
                    break;
            }
        }

        final boolean launchTaskBehind = r.mLaunchTaskBehind &&
                (launchFlags & Intent.FLAG_ACTIVITY_NEW_DOCUMENT) != 0;

        if (r.resultTo != null && (launchFlags & Intent.FLAG_ACTIVITY_NEW_TASK) != 0) {
            // For whatever reason this activity is being launched into a new
            // task...  yet the caller has requested a result back.  Well, that
            // is pretty messed up, so instead immediately send back a cancel
            // and let the new task continue launched as normal without a
            // dependency on its originator.
            Slog.w(TAG, "Activity is launching as a new task, so cancelling activity result.");
            r.resultTo.task.stack.sendActivityResultLocked(-1,
                    r.resultTo, r.resultWho, r.requestCode,
                    Activity.RESULT_CANCELED, null);
            r.resultTo = null;
        }

        if ((launchFlags & Intent.FLAG_ACTIVITY_NEW_DOCUMENT) != 0 && r.resultTo == null) {
            launchFlags |= Intent.FLAG_ACTIVITY_NEW_TASK;
        }

        // We'll invoke onUserLeaving before onPause only if the launching
        // activity did not explicitly state that this is an automated launch.
        mUserLeaving = (launchFlags & Intent.FLAG_ACTIVITY_NO_USER_ACTION) == 0;
        if (DEBUG_USER_LEAVING) Slog.v(TAG, "startActivity() => mUserLeaving=" + mUserLeaving);

        // If the caller has asked not to resume at this point, we make note
        // of this in the record so that we can skip it when trying to find
        // the top running activity.
        if (!doResume) {
            r.delayedResume = true;
        }

        ActivityRecord notTop =
                (launchFlags & Intent.FLAG_ACTIVITY_PREVIOUS_IS_TOP) != 0 ? r : null;

        // If the onlyIfNeeded flag is set, then we can do this if the activity
        // being launched is the same as the one making the call...  or, as
        // a special case, if we do not know the caller then we count the
        // current top activity as the caller.
        if ((startFlags&ActivityManager.START_FLAG_ONLY_IF_NEEDED) != 0) {
            ActivityRecord checkedCaller = sourceRecord;
            if (checkedCaller == null) {
                checkedCaller = getFocusedStack().topRunningNonDelayedActivityLocked(notTop);
            }
            if (!checkedCaller.realActivity.equals(r.realActivity)) {
                // Caller is not the same as launcher, so always needed.
                startFlags &= ~ActivityManager.START_FLAG_ONLY_IF_NEEDED;
            }
        }

        if (sourceRecord == null) {
            // This activity is not being started from another...  in this
            // case we -always- start a new task.
            if ((launchFlags & Intent.FLAG_ACTIVITY_NEW_TASK) == 0) {
                Slog.w(TAG, "startActivity called from non-Activity context; forcing " +
                        "Intent.FLAG_ACTIVITY_NEW_TASK for: " + intent);
                launchFlags |= Intent.FLAG_ACTIVITY_NEW_TASK;
            }
        } else if (sourceRecord.launchMode == ActivityInfo.LAUNCH_SINGLE_INSTANCE) {
            // The original activity who is starting us is running as a single
            // instance...  this new activity it is starting must go on its
            // own task.
            launchFlags |= Intent.FLAG_ACTIVITY_NEW_TASK;
        } else if (launchSingleInstance || launchSingleTask) {
            // The activity being started is a single instance...  it always
            // gets launched into its own task.
            launchFlags |= Intent.FLAG_ACTIVITY_NEW_TASK;
        }

        ActivityInfo newTaskInfo = null;
        Intent newTaskIntent = null;
        final ActivityStack sourceStack;
        if (sourceRecord != null) {
            if (sourceRecord.finishing) {
                // If the source is finishing, we can't further count it as our source.  This
                // is because the task it is associated with may now be empty and on its way out,
                // so we don't want to blindly throw it in to that task.  Instead we will take
                // the NEW_TASK flow and try to find a task for it. But save the task information
                // so it can be used when creating the new task.
                if ((launchFlags & Intent.FLAG_ACTIVITY_NEW_TASK) == 0) {
                    Slog.w(TAG, "startActivity called from finishing " + sourceRecord
                            + "; forcing " + "Intent.FLAG_ACTIVITY_NEW_TASK for: " + intent);
                    launchFlags |= Intent.FLAG_ACTIVITY_NEW_TASK;
                    newTaskInfo = sourceRecord.info;
                    newTaskIntent = sourceRecord.task.intent;
                }
                sourceRecord = null;
                sourceStack = null;
            } else {
                sourceStack = sourceRecord.task.stack;
            }
        } else {
            sourceStack = null;
        }

        intent.setFlags(launchFlags);

        boolean addingToTask = false;
        boolean movedHome = false;
        TaskRecord reuseTask = null;
        ActivityStack targetStack;
        if (((launchFlags & Intent.FLAG_ACTIVITY_NEW_TASK) != 0 &&
                (launchFlags & Intent.FLAG_ACTIVITY_MULTIPLE_TASK) == 0)
                || launchSingleInstance || launchSingleTask) {
            // If bring to front is requested, and no result is requested, and
            // we can find a task that was started with this same
            // component, then instead of launching bring that one to the front.
            if (r.resultTo == null) {
                // See if there is a task to bring to the front.  If this is
                // a SINGLE_INSTANCE activity, there can be one and only one
                // instance of it in the history, and it is always in its own
                // unique task, so we do a special search.
                ActivityRecord intentActivity = !launchSingleInstance ?
                        findTaskLocked(r) : findActivityLocked(intent, r.info);
                if (intentActivity != null) {
                    if (isLockTaskModeViolation(intentActivity.task)) {
                        showLockTaskToast();
                        Slog.e(TAG, "moveTaskToFront: Attempt to violate Lock Task Mode");
                        return ActivityManager.START_RETURN_LOCK_TASK_MODE_VIOLATION;
                    }
                    if (r.task == null) {
                        r.task = intentActivity.task;
                    }
                    targetStack = intentActivity.task.stack;
                    targetStack.mLastPausedActivity = null;
                    if (DEBUG_TASKS) Slog.d(TAG, "Bring to front target: " + targetStack
                            + " from " + intentActivity);
                    targetStack.moveToFront();
                    if (intentActivity.task.intent == null) {
                        // This task was started because of movement of
                        // the activity based on affinity...  now that we
                        // are actually launching it, we can assign the
                        // base intent.
                        intentActivity.task.setIntent(intent, r.info);
                    }
                    // If the target task is not in the front, then we need
                    // to bring it to the front...  except...  well, with
                    // SINGLE_TASK_LAUNCH it's not entirely clear.  We'd like
                    // to have the same behavior as if a new instance was
                    // being started, which means not bringing it to the front
                    // if the caller is not itself in the front.
                    final ActivityStack lastStack = getLastStack();
                    ActivityRecord curTop = lastStack == null?
                            null : lastStack.topRunningNonDelayedActivityLocked(notTop);
                    if (curTop != null && (curTop.task != intentActivity.task ||
                            curTop.task != lastStack.topTask())) {
                        r.intent.addFlags(Intent.FLAG_ACTIVITY_BROUGHT_TO_FRONT);
                        if (sourceRecord == null || (sourceStack.topActivity() != null &&
                                sourceStack.topActivity().task == sourceRecord.task)) {
                            // We really do want to push this one into the
                            // user's face, right now.
                            if (launchTaskBehind && sourceRecord != null) {
                                intentActivity.setTaskToAffiliateWith(sourceRecord.task);
                            }
                            movedHome = true;
                            targetStack.moveTaskToFrontLocked(intentActivity.task, r, options);
                            if ((launchFlags &
                                    (FLAG_ACTIVITY_NEW_TASK | FLAG_ACTIVITY_TASK_ON_HOME))
                                    == (FLAG_ACTIVITY_NEW_TASK | FLAG_ACTIVITY_TASK_ON_HOME)) {
                                // Caller wants to appear on home activity.
                                intentActivity.task.setTaskToReturnTo(HOME_ACTIVITY_TYPE);
                            }
                            options = null;
                        }
                    }
                    // If the caller has requested that the target task be
                    // reset, then do so.
                    if ((launchFlags&Intent.FLAG_ACTIVITY_RESET_TASK_IF_NEEDED) != 0) {
                        intentActivity = targetStack.resetTaskIfNeededLocked(intentActivity, r);
                    }
                    if ((startFlags&ActivityManager.START_FLAG_ONLY_IF_NEEDED) != 0) {
                        // We don't need to start a new activity, and
                        // the client said not to do anything if that
                        // is the case, so this is it!  And for paranoia, make
                        // sure we have correctly resumed the top activity.
                        if (doResume) {
                            resumeTopActivitiesLocked(targetStack, null, options);
                        } else {
                            ActivityOptions.abort(options);
                        }
                        return ActivityManager.START_RETURN_INTENT_TO_CALLER;
                    }
                    if ((launchFlags &
                            (Intent.FLAG_ACTIVITY_NEW_TASK|Intent.FLAG_ACTIVITY_CLEAR_TASK))
                            == (Intent.FLAG_ACTIVITY_NEW_TASK|Intent.FLAG_ACTIVITY_CLEAR_TASK)) {
                        // The caller has requested to completely replace any
                        // existing task with its new activity.  Well that should
                        // not be too hard...
                        reuseTask = intentActivity.task;
                        reuseTask.performClearTaskLocked();
                        reuseTask.setIntent(r.intent, r.info);
                    } else if ((launchFlags&Intent.FLAG_ACTIVITY_CLEAR_TOP) != 0
                            || launchSingleInstance || launchSingleTask) {
                        // In this situation we want to remove all activities
                        // from the task up to the one being started.  In most
                        // cases this means we are resetting the task to its
                        // initial state.
                        ActivityRecord top =
                                intentActivity.task.performClearTaskLocked(r, launchFlags);
                        if (top != null) {
                            if (top.frontOfTask) {
                                // Activity aliases may mean we use different
                                // intents for the top activity, so make sure
                                // the task now has the identity of the new
                                // intent.
                                top.task.setIntent(r.intent, r.info);
                            }
                            ActivityStack.logStartActivity(EventLogTags.AM_NEW_INTENT,
                                    r, top.task);
                            top.deliverNewIntentLocked(callingUid, r.intent);
                        } else {
                            // A special case: we need to
                            // start the activity because it is not currently
                            // running, and the caller has asked to clear the
                            // current task to have this activity at the top.
                            addingToTask = true;
                            // Now pretend like this activity is being started
                            // by the top of its task, so it is put in the
                            // right place.
                            sourceRecord = intentActivity;
                        }
                    } else if (r.realActivity.equals(intentActivity.task.realActivity)) {
                        // In this case the top activity on the task is the
                        // same as the one being launched, so we take that
                        // as a request to bring the task to the foreground.
                        // If the top activity in the task is the root
                        // activity, deliver this new intent to it if it
                        // desires.
                        if (((launchFlags&Intent.FLAG_ACTIVITY_SINGLE_TOP) != 0
                                || r.launchMode == ActivityInfo.LAUNCH_SINGLE_TOP)
                                && intentActivity.realActivity.equals(r.realActivity)) {
                            ActivityStack.logStartActivity(EventLogTags.AM_NEW_INTENT, r,
                                    intentActivity.task);
                            if (intentActivity.frontOfTask) {
                                intentActivity.task.setIntent(r.intent, r.info);
                            }
                            intentActivity.deliverNewIntentLocked(callingUid, r.intent);
                        } else if (!r.intent.filterEquals(intentActivity.task.intent)) {
                            // In this case we are launching the root activity
                            // of the task, but with a different intent.  We
                            // should start a new instance on top.
                            addingToTask = true;
                            sourceRecord = intentActivity;
                        }
                    } else if ((launchFlags&Intent.FLAG_ACTIVITY_RESET_TASK_IF_NEEDED) == 0) {
                        // In this case an activity is being launched in to an
                        // existing task, without resetting that task.  This
                        // is typically the situation of launching an activity
                        // from a notification or shortcut.  We want to place
                        // the new activity on top of the current task.
                        addingToTask = true;
                        sourceRecord = intentActivity;
                    } else if (!intentActivity.task.rootWasReset) {
                        // In this case we are launching in to an existing task
                        // that has not yet been started from its front door.
                        // The current task has been brought to the front.
                        // Ideally, we'd probably like to place this new task
                        // at the bottom of its stack, but that's a little hard
                        // to do with the current organization of the code so
                        // for now we'll just drop it.
                        intentActivity.task.setIntent(r.intent, r.info);
                    }
                    if (!addingToTask && reuseTask == null) {
                        // We didn't do anything...  but it was needed (a.k.a., client
                        // don't use that intent!)  And for paranoia, make
                        // sure we have correctly resumed the top activity.
                        if (doResume) {
                            targetStack.resumeTopActivityLocked(null, options);
                        } else {
                            ActivityOptions.abort(options);
                        }
                        return ActivityManager.START_TASK_TO_FRONT;
                    }
                }
            }
        }

        //String uri = r.intent.toURI();
        //Intent intent2 = new Intent(uri);
        //Slog.i(TAG, "Given intent: " + r.intent);
        //Slog.i(TAG, "URI is: " + uri);
        //Slog.i(TAG, "To intent: " + intent2);

        if (r.packageName != null) {
            // If the activity being launched is the same as the one currently
            // at the top, then we need to check if it should only be launched
            // once.
            ActivityStack topStack = getFocusedStack();
            ActivityRecord top = topStack.topRunningNonDelayedActivityLocked(notTop);
            if (top != null && r.resultTo == null) {
                if (top.realActivity.equals(r.realActivity) && top.userId == r.userId) {
                    if (top.app != null && top.app.thread != null) {
                        if ((launchFlags & Intent.FLAG_ACTIVITY_SINGLE_TOP) != 0
                            || launchSingleInstance || launchSingleTask) {
                            ActivityStack.logStartActivity(EventLogTags.AM_NEW_INTENT, top,
                                    top.task);
                            // For paranoia, make sure we have correctly
                            // resumed the top activity.
                            topStack.mLastPausedActivity = null;
                            if (doResume) {
                                resumeTopActivitiesLocked();
                            }
                            ActivityOptions.abort(options);
                            if ((startFlags&ActivityManager.START_FLAG_ONLY_IF_NEEDED) != 0) {
                                // We don't need to start a new activity, and
                                // the client said not to do anything if that
                                // is the case, so this is it!
                                return ActivityManager.START_RETURN_INTENT_TO_CALLER;
                            }
                            top.deliverNewIntentLocked(callingUid, r.intent);
                            return ActivityManager.START_DELIVERED_TO_TOP;
                        }
                    }
                }
            }

        } else {
            if (r.resultTo != null) {
                r.resultTo.task.stack.sendActivityResultLocked(-1, r.resultTo, r.resultWho,
                        r.requestCode, Activity.RESULT_CANCELED, null);
            }
            ActivityOptions.abort(options);
            return ActivityManager.START_CLASS_NOT_FOUND;
        }

        boolean newTask = false;
        boolean keepCurTransition = false;

        TaskRecord taskToAffiliate = launchTaskBehind && sourceRecord != null ?
                sourceRecord.task : null;

        // Should this be considered a new task?
        if (r.resultTo == null && !addingToTask
                && (launchFlags & Intent.FLAG_ACTIVITY_NEW_TASK) != 0) {
            if (isLockTaskModeViolation(reuseTask)) {
                Slog.e(TAG, "Attempted Lock Task Mode violation r=" + r);
                return ActivityManager.START_RETURN_LOCK_TASK_MODE_VIOLATION;
            }
            newTask = true;
            targetStack = adjustStackFocus(r, newTask);
            if (!launchTaskBehind) {
                targetStack.moveToFront();
            }
            if (reuseTask == null) {
                r.setTask(targetStack.createTaskRecord(getNextTaskId(),
                        newTaskInfo != null ? newTaskInfo : r.info,
                        newTaskIntent != null ? newTaskIntent : intent,
                        voiceSession, voiceInteractor, !launchTaskBehind /* toTop */),
                        taskToAffiliate);
                if (DEBUG_TASKS) Slog.v(TAG, "Starting new activity " + r + " in new task " +
                        r.task);
            } else {
                r.setTask(reuseTask, taskToAffiliate);
            }
            if (!movedHome) {
                if ((launchFlags &
                        (Intent.FLAG_ACTIVITY_NEW_TASK|Intent.FLAG_ACTIVITY_TASK_ON_HOME))
                        == (Intent.FLAG_ACTIVITY_NEW_TASK|Intent.FLAG_ACTIVITY_TASK_ON_HOME)) {
                    // Caller wants to appear on home activity, so before starting
                    // their own activity we will bring home to the front.
                    r.task.setTaskToReturnTo(HOME_ACTIVITY_TYPE);
                }
            }
        } else if (sourceRecord != null) {
            final TaskRecord sourceTask = sourceRecord.task;
            if (isLockTaskModeViolation(sourceTask)) {
                Slog.e(TAG, "Attempted Lock Task Mode violation r=" + r);
                return ActivityManager.START_RETURN_LOCK_TASK_MODE_VIOLATION;
            }
            targetStack = sourceTask.stack;
            targetStack.moveToFront();
            mWindowManager.moveTaskToTop(targetStack.topTask().taskId);
            if (!addingToTask && (launchFlags&Intent.FLAG_ACTIVITY_CLEAR_TOP) != 0) {
                // In this case, we are adding the activity to an existing
                // task, but the caller has asked to clear that task if the
                // activity is already running.
                ActivityRecord top = sourceTask.performClearTaskLocked(r, launchFlags);
                keepCurTransition = true;
                if (top != null) {
                    ActivityStack.logStartActivity(EventLogTags.AM_NEW_INTENT, r, top.task);
                    top.deliverNewIntentLocked(callingUid, r.intent);
                    // For paranoia, make sure we have correctly
                    // resumed the top activity.
                    targetStack.mLastPausedActivity = null;
                    if (doResume) {
                        targetStack.resumeTopActivityLocked(null);
                    }
                    ActivityOptions.abort(options);
                    return ActivityManager.START_DELIVERED_TO_TOP;
                }
            } else if (!addingToTask &&
                    (launchFlags&Intent.FLAG_ACTIVITY_REORDER_TO_FRONT) != 0) {
                // In this case, we are launching an activity in our own task
                // that may already be running somewhere in the history, and
                // we want to shuffle it to the front of the stack if so.
                final ActivityRecord top = sourceTask.findActivityInHistoryLocked(r);
                if (top != null) {
                    final TaskRecord task = top.task;
                    task.moveActivityToFrontLocked(top);
                    ActivityStack.logStartActivity(EventLogTags.AM_NEW_INTENT, r, task);
                    top.updateOptionsLocked(options);
                    top.deliverNewIntentLocked(callingUid, r.intent);
                    targetStack.mLastPausedActivity = null;
                    if (doResume) {
                        targetStack.resumeTopActivityLocked(null);
                    }
                    return ActivityManager.START_DELIVERED_TO_TOP;
                }
            }
            // An existing activity is starting this new activity, so we want
            // to keep the new one in the same task as the one that is starting
            // it.
            r.setTask(sourceTask, null);
            if (DEBUG_TASKS) Slog.v(TAG, "Starting new activity " + r
                    + " in existing task " + r.task + " from source " + sourceRecord);

        } else {
            // This not being started from an existing activity, and not part
            // of a new task...  just put it in the top task, though these days
            // this case should never happen.
            targetStack = adjustStackFocus(r, newTask);
            targetStack.moveToFront();
            ActivityRecord prev = targetStack.topActivity();
            r.setTask(prev != null ? prev.task : targetStack.createTaskRecord(getNextTaskId(),
                            r.info, intent, null, null, true), null);
            mWindowManager.moveTaskToTop(r.task.taskId);
            if (DEBUG_TASKS) Slog.v(TAG, "Starting new activity " + r
                    + " in new guessed " + r.task);
        }

        mService.grantUriPermissionFromIntentLocked(callingUid, r.packageName,
                intent, r.getUriPermissionsLocked(), r.userId);

        if (sourceRecord != null && sourceRecord.isRecentsActivity()) {
            r.task.setTaskToReturnTo(RECENTS_ACTIVITY_TYPE);
        }
        if (newTask) {
            EventLog.writeEvent(EventLogTags.AM_CREATE_TASK, r.userId, r.task.taskId);
        }
        ActivityStack.logStartActivity(EventLogTags.AM_CREATE_ACTIVITY, r, r.task);
        targetStack.mLastPausedActivity = null;
        targetStack.startActivityLocked(r, newTask, doResume, keepCurTransition, options);
        if (!launchTaskBehind) {
            // Don't set focus on an activity that's going to the back.
            mService.setFocusedActivityLocked(r);
        }
        return ActivityManager.START_SUCCESS;
    }

    final void doPendingActivityLaunchesLocked(boolean doResume) {
        while (!mPendingActivityLaunches.isEmpty()) {
            PendingActivityLaunch pal = mPendingActivityLaunches.remove(0);
            startActivityUncheckedLocked(pal.r, pal.sourceRecord, pal.startFlags,
                    doResume && mPendingActivityLaunches.isEmpty(), null);
        }
    }

    void removePendingActivityLaunchesLocked(ActivityRecord r) {
        for (int palNdx = mPendingActivityLaunches.size() - 1; palNdx >= 0; --palNdx) {
            PendingActivityLaunch pal = mPendingActivityLaunches.get(palNdx);
            if (pal.r == r) {
                mPendingActivityLaunches.remove(palNdx);
            }
        }
    }

    void acquireLaunchWakelock() {
        if (VALIDATE_WAKE_LOCK_CALLER && Binder.getCallingUid() != Process.myUid()) {
            throw new IllegalStateException("Calling must be system uid");
        }
        mLaunchingActivity.acquire();
        if (!mHandler.hasMessages(LAUNCH_TIMEOUT_MSG)) {
            // To be safe, don't allow the wake lock to be held for too long.
            mHandler.sendEmptyMessageDelayed(LAUNCH_TIMEOUT_MSG, LAUNCH_TIMEOUT);
        }
    }

    // Checked.
    final ActivityRecord activityIdleInternalLocked(final IBinder token, boolean fromTimeout,
            Configuration config) {
        if (localLOGV) Slog.v(TAG, "Activity idle: " + token);

        ArrayList<ActivityRecord> stops = null;
        ArrayList<ActivityRecord> finishes = null;
        ArrayList<UserStartedState> startingUsers = null;
        int NS = 0;
        int NF = 0;
        boolean booting = false;
        boolean enableScreen = false;
        boolean activityRemoved = false;

        ActivityRecord r = ActivityRecord.forToken(token);
        if (r != null) {
            if (DEBUG_IDLE) Slog.d(TAG, "activityIdleInternalLocked: Callers=" +
                    Debug.getCallers(4));
            mHandler.removeMessages(IDLE_TIMEOUT_MSG, r);
            r.finishLaunchTickingLocked();
            if (fromTimeout) {
                reportActivityLaunchedLocked(fromTimeout, r, -1, -1);
            }

            // This is a hack to semi-deal with a race condition
            // in the client where it can be constructed with a
            // newer configuration from when we asked it to launch.
            // We'll update with whatever configuration it now says
            // it used to launch.
            if (config != null) {
                r.configuration = config;
            }

            // We are now idle.  If someone is waiting for a thumbnail from
            // us, we can now deliver.
            r.idle = true;

            //Slog.i(TAG, "IDLE: mBooted=" + mBooted + ", fromTimeout=" + fromTimeout);
            if (!mService.mBooted && isFrontStack(r.task.stack)) {
                mService.mBooted = true;
                enableScreen = true;
            }
        }

        if (allResumedActivitiesIdle()) {
            if (r != null) {
                mService.scheduleAppGcsLocked();
            }

            if (mLaunchingActivity.isHeld()) {
                mHandler.removeMessages(LAUNCH_TIMEOUT_MSG);
                if (VALIDATE_WAKE_LOCK_CALLER &&
                        Binder.getCallingUid() != Process.myUid()) {
                    throw new IllegalStateException("Calling must be system uid");
                }
                mLaunchingActivity.release();
            }
            ensureActivitiesVisibleLocked(null, 0);
        }

        // Atomically retrieve all of the other things to do.
        stops = processStoppingActivitiesLocked(true);
        NS = stops != null ? stops.size() : 0;
        if ((NF=mFinishingActivities.size()) > 0) {
            finishes = new ArrayList<ActivityRecord>(mFinishingActivities);
            mFinishingActivities.clear();
        }

        if (isFrontStack(mHomeStack)) {
            booting = mService.mBooting;
            mService.mBooting = false;
        }

        if (mStartingUsers.size() > 0) {
            startingUsers = new ArrayList<UserStartedState>(mStartingUsers);
            mStartingUsers.clear();
        }

        // Stop any activities that are scheduled to do so but have been
        // waiting for the next one to start.
        for (int i = 0; i < NS; i++) {
            r = stops.get(i);
            final ActivityStack stack = r.task.stack;
            if (r.finishing) {
                stack.finishCurrentActivityLocked(r, ActivityStack.FINISH_IMMEDIATELY, false);
            } else {
                stack.stopActivityLocked(r);
            }
        }

        // Finish any activities that are scheduled to do so but have been
        // waiting for the next one to start.
        for (int i = 0; i < NF; i++) {
            r = finishes.get(i);
            activityRemoved |= r.task.stack.destroyActivityLocked(r, true, "finish-idle");
        }

        if (booting) {
            mService.finishBooting();
        } else {
            // Complete user switch
            if (startingUsers != null) {
                for (int i = 0; i < startingUsers.size(); i++) {
                    mService.finishUserSwitch(startingUsers.get(i));
                }
            }
            // Complete starting up of background users
            if (mStartingBackgroundUsers.size() > 0) {
                startingUsers = new ArrayList<UserStartedState>(mStartingBackgroundUsers);
                mStartingBackgroundUsers.clear();
                for (int i = 0; i < startingUsers.size(); i++) {
                    mService.finishUserBoot(startingUsers.get(i));
                }
            }
        }

        mService.trimApplications();
        //dump();
        //mWindowManager.dump();

        if (enableScreen) {
            mService.enableScreenAfterBoot();
        }

        if (activityRemoved) {
            resumeTopActivitiesLocked();
        }

        return r;
    }

    boolean handleAppDiedLocked(ProcessRecord app) {
        boolean hasVisibleActivities = false;
        for (int displayNdx = mActivityDisplays.size() - 1; displayNdx >= 0; --displayNdx) {
            final ArrayList<ActivityStack> stacks = mActivityDisplays.valueAt(displayNdx).mStacks;
            for (int stackNdx = stacks.size() - 1; stackNdx >= 0; --stackNdx) {
                hasVisibleActivities |= stacks.get(stackNdx).handleAppDiedLocked(app);
            }
        }
        return hasVisibleActivities;
    }

    void closeSystemDialogsLocked() {
        for (int displayNdx = mActivityDisplays.size() - 1; displayNdx >= 0; --displayNdx) {
            final ArrayList<ActivityStack> stacks = mActivityDisplays.valueAt(displayNdx).mStacks;
            for (int stackNdx = stacks.size() - 1; stackNdx >= 0; --stackNdx) {
                stacks.get(stackNdx).closeSystemDialogsLocked();
            }
        }
    }

    void removeUserLocked(int userId) {
        mUserStackInFront.delete(userId);
    }

    /**
     * @return true if some activity was finished (or would have finished if doit were true).
     */
    boolean forceStopPackageLocked(String name, boolean doit, boolean evenPersistent, int userId) {
        boolean didSomething = false;
        for (int displayNdx = mActivityDisplays.size() - 1; displayNdx >= 0; --displayNdx) {
            final ArrayList<ActivityStack> stacks = mActivityDisplays.valueAt(displayNdx).mStacks;
            final int numStacks = stacks.size();
            for (int stackNdx = 0; stackNdx < numStacks; ++stackNdx) {
                final ActivityStack stack = stacks.get(stackNdx);
                if (stack.forceStopPackageLocked(name, doit, evenPersistent, userId)) {
                    didSomething = true;
                }
            }
        }
        return didSomething;
    }

    void updatePreviousProcessLocked(ActivityRecord r) {
        // Now that this process has stopped, we may want to consider
        // it to be the previous app to try to keep around in case
        // the user wants to return to it.

        // First, found out what is currently the foreground app, so that
        // we don't blow away the previous app if this activity is being
        // hosted by the process that is actually still the foreground.
        ProcessRecord fgApp = null;
        for (int displayNdx = mActivityDisplays.size() - 1; displayNdx >= 0; --displayNdx) {
            final ArrayList<ActivityStack> stacks = mActivityDisplays.valueAt(displayNdx).mStacks;
            for (int stackNdx = stacks.size() - 1; stackNdx >= 0; --stackNdx) {
                final ActivityStack stack = stacks.get(stackNdx);
                if (isFrontStack(stack)) {
                    if (stack.mResumedActivity != null) {
                        fgApp = stack.mResumedActivity.app;
                    } else if (stack.mPausingActivity != null) {
                        fgApp = stack.mPausingActivity.app;
                    }
                    break;
                }
            }
        }

        // Now set this one as the previous process, only if that really
        // makes sense to.
        if (r.app != null && fgApp != null && r.app != fgApp
                && r.lastVisibleTime > mService.mPreviousProcessVisibleTime
                && r.app != mService.mHomeProcess) {
            mService.mPreviousProcess = r.app;
            mService.mPreviousProcessVisibleTime = r.lastVisibleTime;
        }
    }

    boolean resumeTopActivitiesLocked() {
        return resumeTopActivitiesLocked(null, null, null);
    }

    boolean resumeTopActivitiesLocked(ActivityStack targetStack, ActivityRecord target,
            Bundle targetOptions) {
        if (targetStack == null) {
            targetStack = getFocusedStack();
        }
        // Do targetStack first.
        boolean result = false;
        if (isFrontStack(targetStack)) {
            result = targetStack.resumeTopActivityLocked(target, targetOptions);
        }
        for (int displayNdx = mActivityDisplays.size() - 1; displayNdx >= 0; --displayNdx) {
            final ArrayList<ActivityStack> stacks = mActivityDisplays.valueAt(displayNdx).mStacks;
            for (int stackNdx = stacks.size() - 1; stackNdx >= 0; --stackNdx) {
                final ActivityStack stack = stacks.get(stackNdx);
                if (stack == targetStack) {
                    // Already started above.
                    continue;
                }
                if (isFrontStack(stack)) {
                    stack.resumeTopActivityLocked(null);
                }
            }
        }
        return result;
    }

    void finishTopRunningActivityLocked(ProcessRecord app) {
        for (int displayNdx = mActivityDisplays.size() - 1; displayNdx >= 0; --displayNdx) {
            final ArrayList<ActivityStack> stacks = mActivityDisplays.valueAt(displayNdx).mStacks;
            final int numStacks = stacks.size();
            for (int stackNdx = 0; stackNdx < numStacks; ++stackNdx) {
                final ActivityStack stack = stacks.get(stackNdx);
                stack.finishTopRunningActivityLocked(app);
            }
        }
    }

    void finishVoiceTask(IVoiceInteractionSession session) {
        for (int displayNdx = mActivityDisplays.size() - 1; displayNdx >= 0; --displayNdx) {
            final ArrayList<ActivityStack> stacks = mActivityDisplays.valueAt(displayNdx).mStacks;
            final int numStacks = stacks.size();
            for (int stackNdx = 0; stackNdx < numStacks; ++stackNdx) {
                final ActivityStack stack = stacks.get(stackNdx);
                stack.finishVoiceTask(session);
            }
        }
    }

    void findTaskToMoveToFrontLocked(TaskRecord task, int flags, Bundle options) {
        if ((flags & ActivityManager.MOVE_TASK_NO_USER_ACTION) == 0) {
            mUserLeaving = true;
        }
        if ((flags & ActivityManager.MOVE_TASK_WITH_HOME) != 0) {
            // Caller wants the home activity moved with it.  To accomplish this,
            // we'll just indicate that this task returns to the home task.
            task.setTaskToReturnTo(HOME_ACTIVITY_TYPE);
        }
        task.stack.moveTaskToFrontLocked(task, null, options);
        if (DEBUG_STACK) Slog.d(TAG, "findTaskToMoveToFront: moved to front of stack="
                + task.stack);
    }

    ActivityStack getStack(int stackId) {
        ActivityContainer activityContainer = mActivityContainers.get(stackId);
        if (activityContainer != null) {
            return activityContainer.mStack;
        }
        return null;
    }

    ArrayList<ActivityStack> getStacks() {
        ArrayList<ActivityStack> allStacks = new ArrayList<ActivityStack>();
        for (int displayNdx = mActivityDisplays.size() - 1; displayNdx >= 0; --displayNdx) {
            allStacks.addAll(mActivityDisplays.valueAt(displayNdx).mStacks);
        }
        return allStacks;
    }

    IBinder getHomeActivityToken() {
        ActivityRecord homeActivity = getHomeActivity();
        if (homeActivity != null) {
            return homeActivity.appToken;
        }
        return null;
    }

    ActivityRecord getHomeActivity() {
        final ArrayList<TaskRecord> tasks = mHomeStack.getAllTasks();
        for (int taskNdx = tasks.size() - 1; taskNdx >= 0; --taskNdx) {
            final TaskRecord task = tasks.get(taskNdx);
            if (task.isHomeTask()) {
                final ArrayList<ActivityRecord> activities = task.mActivities;
                for (int activityNdx = activities.size() - 1; activityNdx >= 0; --activityNdx) {
                    final ActivityRecord r = activities.get(activityNdx);
                    if (r.isHomeActivity()) {
                        return r;
                    }
                }
            }
        }
        return null;
    }

    ActivityContainer createActivityContainer(ActivityRecord parentActivity,
            IActivityContainerCallback callback) {
        ActivityContainer activityContainer =
                new VirtualActivityContainer(parentActivity, callback);
        mActivityContainers.put(activityContainer.mStackId, activityContainer);
        if (DEBUG_CONTAINERS) Slog.d(TAG, "createActivityContainer: " + activityContainer);
        parentActivity.mChildContainers.add(activityContainer);
        return activityContainer;
    }

    void removeChildActivityContainers(ActivityRecord parentActivity) {
        final ArrayList<ActivityContainer> childStacks = parentActivity.mChildContainers;
        for (int containerNdx = childStacks.size() - 1; containerNdx >= 0; --containerNdx) {
            ActivityContainer container = childStacks.remove(containerNdx);
            if (DEBUG_CONTAINERS) Slog.d(TAG, "removeChildActivityContainers: removing " +
                    container);
            container.release();
        }
    }

    void deleteActivityContainer(IActivityContainer container) {
        ActivityContainer activityContainer = (ActivityContainer)container;
        if (activityContainer != null) {
            if (DEBUG_CONTAINERS) Slog.d(TAG, "deleteActivityContainer: ",
                    new RuntimeException("here").fillInStackTrace());
            final int stackId = activityContainer.mStackId;
            mActivityContainers.remove(stackId);
            mWindowManager.removeStack(stackId);
        }
    }

    private int createStackOnDisplay(int stackId, int displayId) {
        ActivityDisplay activityDisplay = mActivityDisplays.get(displayId);
        if (activityDisplay == null) {
            return -1;
        }

        ActivityContainer activityContainer = new ActivityContainer(stackId);
        mActivityContainers.put(stackId, activityContainer);
        activityContainer.attachToDisplayLocked(activityDisplay);
        return stackId;
    }

    int getNextStackId() {
        while (true) {
            if (++mLastStackId <= HOME_STACK_ID) {
                mLastStackId = HOME_STACK_ID + 1;
            }
            if (getStack(mLastStackId) == null) {
                break;
            }
        }
        return mLastStackId;
    }

    void createStackForRestoredTaskHistory(ArrayList<TaskRecord> tasks) {
        int stackId = createStackOnDisplay(getNextStackId(), Display.DEFAULT_DISPLAY);
        final ActivityStack stack = getStack(stackId);
        for (int taskNdx = tasks.size() - 1; taskNdx >= 0; --taskNdx) {
            final TaskRecord task = tasks.get(taskNdx);
            stack.addTask(task, false, false);
            final int taskId = task.taskId;
            final ArrayList<ActivityRecord> activities = task.mActivities;
            for (int activityNdx = activities.size() - 1; activityNdx >= 0; --activityNdx) {
                final ActivityRecord r = activities.get(activityNdx);
                mWindowManager.addAppToken(0, r.appToken, taskId, stackId,
                        r.info.screenOrientation, r.fullscreen,
                        (r.info.flags & ActivityInfo.FLAG_SHOW_ON_LOCK_SCREEN) != 0,
                        r.userId, r.info.configChanges, task.voiceSession != null,
                        r.mLaunchTaskBehind);
            }
            mWindowManager.addTask(taskId, stackId, false);
        }
        resumeHomeStackTask(HOME_ACTIVITY_TYPE, null);
    }

    void moveTaskToStack(int taskId, int stackId, boolean toTop) {
        final TaskRecord task = anyTaskForIdLocked(taskId);
        if (task == null) {
            return;
        }
        final ActivityStack stack = getStack(stackId);
        if (stack == null) {
            Slog.w(TAG, "moveTaskToStack: no stack for id=" + stackId);
            return;
        }
        task.stack.removeTask(task);
        stack.addTask(task, toTop, true);
        mWindowManager.addTask(taskId, stackId, toTop);
        resumeTopActivitiesLocked();
    }

    ActivityRecord findTaskLocked(ActivityRecord r) {
        if (DEBUG_TASKS) Slog.d(TAG, "Looking for task of " + r);
        for (int displayNdx = mActivityDisplays.size() - 1; displayNdx >= 0; --displayNdx) {
            final ArrayList<ActivityStack> stacks = mActivityDisplays.valueAt(displayNdx).mStacks;
            for (int stackNdx = stacks.size() - 1; stackNdx >= 0; --stackNdx) {
                final ActivityStack stack = stacks.get(stackNdx);
                if (!r.isApplicationActivity() && !stack.isHomeStack()) {
                    if (DEBUG_TASKS) Slog.d(TAG, "Skipping stack: (home activity) " + stack);
                    continue;
                }
                if (!stack.mActivityContainer.isEligibleForNewTasks()) {
                    if (DEBUG_TASKS) Slog.d(TAG, "Skipping stack: (new task not allowed) " +
                            stack);
                    continue;
                }
                final ActivityRecord ar = stack.findTaskLocked(r);
                if (ar != null) {
                    return ar;
                }
            }
        }
        if (DEBUG_TASKS) Slog.d(TAG, "No task found");
        return null;
    }

    ActivityRecord findActivityLocked(Intent intent, ActivityInfo info) {
        for (int displayNdx = mActivityDisplays.size() - 1; displayNdx >= 0; --displayNdx) {
            final ArrayList<ActivityStack> stacks = mActivityDisplays.valueAt(displayNdx).mStacks;
            for (int stackNdx = stacks.size() - 1; stackNdx >= 0; --stackNdx) {
                final ActivityRecord ar = stacks.get(stackNdx).findActivityLocked(intent, info);
                if (ar != null) {
                    return ar;
                }
            }
        }
        return null;
    }

    void goingToSleepLocked() {
        scheduleSleepTimeout();
        if (!mGoingToSleep.isHeld()) {
            mGoingToSleep.acquire();
            if (mLaunchingActivity.isHeld()) {
                if (VALIDATE_WAKE_LOCK_CALLER && Binder.getCallingUid() != Process.myUid()) {
                    throw new IllegalStateException("Calling must be system uid");
                }
                mLaunchingActivity.release();
                mService.mHandler.removeMessages(LAUNCH_TIMEOUT_MSG);
            }
        }
        checkReadyForSleepLocked();
    }

    boolean shutdownLocked(int timeout) {
        goingToSleepLocked();

        boolean timedout = false;
        final long endTime = System.currentTimeMillis() + timeout;
        while (true) {
            boolean cantShutdown = false;
            for (int displayNdx = mActivityDisplays.size() - 1; displayNdx >= 0; --displayNdx) {
                final ArrayList<ActivityStack> stacks = mActivityDisplays.valueAt(displayNdx).mStacks;
                for (int stackNdx = stacks.size() - 1; stackNdx >= 0; --stackNdx) {
                    cantShutdown |= stacks.get(stackNdx).checkReadyForSleepLocked();
                }
            }
            if (cantShutdown) {
                long timeRemaining = endTime - System.currentTimeMillis();
                if (timeRemaining > 0) {
                    try {
                        mService.wait(timeRemaining);
                    } catch (InterruptedException e) {
                    }
                } else {
                    Slog.w(TAG, "Activity manager shutdown timed out");
                    timedout = true;
                    break;
                }
            } else {
                break;
            }
        }

        // Force checkReadyForSleep to complete.
        mSleepTimeout = true;
        checkReadyForSleepLocked();

        return timedout;
    }

    void comeOutOfSleepIfNeededLocked() {
        removeSleepTimeouts();
        if (mGoingToSleep.isHeld()) {
            mGoingToSleep.release();
        }
        for (int displayNdx = mActivityDisplays.size() - 1; displayNdx >= 0; --displayNdx) {
            final ArrayList<ActivityStack> stacks = mActivityDisplays.valueAt(displayNdx).mStacks;
            for (int stackNdx = stacks.size() - 1; stackNdx >= 0; --stackNdx) {
                final ActivityStack stack = stacks.get(stackNdx);
                stack.awakeFromSleepingLocked();
                if (isFrontStack(stack)) {
                    resumeTopActivitiesLocked();
                }
            }
        }
        mGoingToSleepActivities.clear();
    }

    void activitySleptLocked(ActivityRecord r) {
        mGoingToSleepActivities.remove(r);
        checkReadyForSleepLocked();
    }

    void checkReadyForSleepLocked() {
        if (!mService.isSleepingOrShuttingDown()) {
            // Do not care.
            return;
        }

        if (!mSleepTimeout) {
            boolean dontSleep = false;
            for (int displayNdx = mActivityDisplays.size() - 1; displayNdx >= 0; --displayNdx) {
                final ArrayList<ActivityStack> stacks = mActivityDisplays.valueAt(displayNdx).mStacks;
                for (int stackNdx = stacks.size() - 1; stackNdx >= 0; --stackNdx) {
                    dontSleep |= stacks.get(stackNdx).checkReadyForSleepLocked();
                }
            }

            if (mStoppingActivities.size() > 0) {
                // Still need to tell some activities to stop; can't sleep yet.
                if (DEBUG_PAUSE) Slog.v(TAG, "Sleep still need to stop "
                        + mStoppingActivities.size() + " activities");
                scheduleIdleLocked();
                dontSleep = true;
            }

            if (mGoingToSleepActivities.size() > 0) {
                // Still need to tell some activities to sleep; can't sleep yet.
                if (DEBUG_PAUSE) Slog.v(TAG, "Sleep still need to sleep "
                        + mGoingToSleepActivities.size() + " activities");
                dontSleep = true;
            }

            if (dontSleep) {
                return;
            }
        }

        for (int displayNdx = mActivityDisplays.size() - 1; displayNdx >= 0; --displayNdx) {
            final ArrayList<ActivityStack> stacks = mActivityDisplays.valueAt(displayNdx).mStacks;
            for (int stackNdx = stacks.size() - 1; stackNdx >= 0; --stackNdx) {
                stacks.get(stackNdx).goToSleep();
            }
        }

        removeSleepTimeouts();

        if (mGoingToSleep.isHeld()) {
            mGoingToSleep.release();
        }
        if (mService.mShuttingDown) {
            mService.notifyAll();
        }
    }

    boolean reportResumedActivityLocked(ActivityRecord r) {
        final ActivityStack stack = r.task.stack;
        if (isFrontStack(stack)) {
            mService.updateUsageStats(r, true);
        }
        if (allResumedActivitiesComplete()) {
            ensureActivitiesVisibleLocked(null, 0);
            mWindowManager.executeAppTransition();
            return true;
        }
        return false;
    }

    void handleAppCrashLocked(ProcessRecord app) {
        for (int displayNdx = mActivityDisplays.size() - 1; displayNdx >= 0; --displayNdx) {
            final ArrayList<ActivityStack> stacks = mActivityDisplays.valueAt(displayNdx).mStacks;
            final int numStacks = stacks.size();
            for (int stackNdx = 0; stackNdx < numStacks; ++stackNdx) {
                final ActivityStack stack = stacks.get(stackNdx);
                stack.handleAppCrashLocked(app);
            }
        }
    }

    boolean setMediaPlayingLocked(ActivityRecord r, boolean playing) {
        final ActivityStack stack = r.task.stack;
        if (stack == null) {
            if (DEBUG_MEDIA_VISIBILITY) Slog.d(TAG, "setMediaPlaying: r=" + r + " playing=" +
                    playing + " stack is null");
            return false;
        }
        final boolean isPlaying = stack.isMediaPlaying();
        if (DEBUG_MEDIA_VISIBILITY) Slog.d(TAG, "setMediaPlayer: r=" + r + " playing=" +
                playing + " isPlaying=" + isPlaying);

        final ActivityRecord top = topRunningActivityLocked();
        if (top == null || top == r || (playing == isPlaying)) {
            if (DEBUG_MEDIA_VISIBILITY) Slog.d(TAG, "setMediaPlaying: quick return");
            stack.setMediaPlayer(playing ? r : null);
            return true;
        }

        // A non-top activity is reporting a visibility change.
        if (top.fullscreen || top.state != ActivityState.RESUMED || top.app == null ||
                top.app.thread == null) {
            // Can't carry out this request.
            if (DEBUG_MEDIA_VISIBILITY) Slog.d(TAG, "setMediaPlaying: returning top.fullscreen=" +
                    top.fullscreen+ " top.state=" + top.state + " top.app=" + top.app +
                    " top.app.thread=" + top.app.thread);
            return false;
        }

        stack.setMediaPlayer(playing ? r : null);
        try {
            top.app.thread.scheduleBackgroundMediaPlayingChanged(top.appToken, playing);
        } catch (RemoteException e) {
        }
        return true;
    }

    // Called when WindowManager has finished animating the launchingBehind activity to the back.
    void handleLaunchTaskBehindCompleteLocked(ActivityRecord r) {
        r.mLaunchTaskBehind = false;
        final TaskRecord task = r.task;
        task.setLastThumbnail(task.stack.screenshotActivities(r));
        mService.addRecentTaskLocked(task);
        mWindowManager.setAppVisibility(r.appToken, false);
    }

    void scheduleLaunchTaskBehindComplete(IBinder token) {
        mHandler.obtainMessage(LAUNCH_TASK_BEHIND_COMPLETE, token).sendToTarget();
    }

    void ensureActivitiesVisibleLocked(ActivityRecord starting, int configChanges) {
        // First the front stacks. In case any are not fullscreen and are in front of home.
        for (int displayNdx = mActivityDisplays.size() - 1; displayNdx >= 0; --displayNdx) {
            final ArrayList<ActivityStack> stacks = mActivityDisplays.valueAt(displayNdx).mStacks;
            final int topStackNdx = stacks.size() - 1;
            for (int stackNdx = topStackNdx; stackNdx >= 0; --stackNdx) {
                final ActivityStack stack = stacks.get(stackNdx);
                stack.ensureActivitiesVisibleLocked(starting, configChanges);
            }
        }
    }

    void scheduleDestroyAllActivities(ProcessRecord app, String reason) {
        for (int displayNdx = mActivityDisplays.size() - 1; displayNdx >= 0; --displayNdx) {
            final ArrayList<ActivityStack> stacks = mActivityDisplays.valueAt(displayNdx).mStacks;
            final int numStacks = stacks.size();
            for (int stackNdx = 0; stackNdx < numStacks; ++stackNdx) {
                final ActivityStack stack = stacks.get(stackNdx);
                stack.scheduleDestroyActivities(app, reason);
            }
        }
    }

    boolean switchUserLocked(int userId, UserStartedState uss) {
        mUserStackInFront.put(mCurrentUser, getFocusedStack().getStackId());
        final int restoreStackId = mUserStackInFront.get(userId, HOME_STACK_ID);
        mCurrentUser = userId;

        mStartingUsers.add(uss);
        for (int displayNdx = mActivityDisplays.size() - 1; displayNdx >= 0; --displayNdx) {
            final ArrayList<ActivityStack> stacks = mActivityDisplays.valueAt(displayNdx).mStacks;
            for (int stackNdx = stacks.size() - 1; stackNdx >= 0; --stackNdx) {
                final ActivityStack stack = stacks.get(stackNdx);
                stack.switchUserLocked(userId);
                TaskRecord task = stack.topTask();
                if (task != null) {
                    mWindowManager.moveTaskToTop(task.taskId);
                }
            }
        }

        ActivityStack stack = getStack(restoreStackId);
        if (stack == null) {
            stack = mHomeStack;
        }
        final boolean homeInFront = stack.isHomeStack();
        if (stack.isOnHomeDisplay()) {
            moveHomeStack(homeInFront);
            TaskRecord task = stack.topTask();
            if (task != null) {
                mWindowManager.moveTaskToTop(task.taskId);
            }
        } else {
            // Stack was moved to another display while user was swapped out.
            resumeHomeStackTask(HOME_ACTIVITY_TYPE, null);
        }
        return homeInFront;
    }

    /**
     * Add background users to send boot completed events to.
     * @param userId The user being started in the background
     * @param uss The state object for the user.
     */
    public void startBackgroundUserLocked(int userId, UserStartedState uss) {
        mStartingBackgroundUsers.add(uss);
    }

    final ArrayList<ActivityRecord> processStoppingActivitiesLocked(boolean remove) {
        int N = mStoppingActivities.size();
        if (N <= 0) return null;

        ArrayList<ActivityRecord> stops = null;

        final boolean nowVisible = allResumedActivitiesVisible();
        for (int i=0; i<N; i++) {
            ActivityRecord s = mStoppingActivities.get(i);
            if (localLOGV) Slog.v(TAG, "Stopping " + s + ": nowVisible="
                    + nowVisible + " waitingVisible=" + s.waitingVisible
                    + " finishing=" + s.finishing);
            if (s.waitingVisible && nowVisible) {
                mWaitingVisibleActivities.remove(s);
                s.waitingVisible = false;
                if (s.finishing) {
                    // If this activity is finishing, it is sitting on top of
                    // everyone else but we now know it is no longer needed...
                    // so get rid of it.  Otherwise, we need to go through the
                    // normal flow and hide it once we determine that it is
                    // hidden by the activities in front of it.
                    if (localLOGV) Slog.v(TAG, "Before stopping, can hide: " + s);
                    mWindowManager.setAppVisibility(s.appToken, false);
                }
            }
            if ((!s.waitingVisible || mService.isSleepingOrShuttingDown()) && remove) {
                if (localLOGV) Slog.v(TAG, "Ready to stop: " + s);
                if (stops == null) {
                    stops = new ArrayList<ActivityRecord>();
                }
                stops.add(s);
                mStoppingActivities.remove(i);
                N--;
                i--;
            }
        }

        return stops;
    }

    void validateTopActivitiesLocked() {
        // FIXME
/*        for (int stackNdx = stacks.size() - 1; stackNdx >= 0; --stackNdx) {
            final ActivityStack stack = stacks.get(stackNdx);
            final ActivityRecord r = stack.topRunningActivityLocked(null);
            final ActivityState state = r == null ? ActivityState.DESTROYED : r.state;
            if (isFrontStack(stack)) {
                if (r == null) {
                    Slog.e(TAG, "validateTop...: null top activity, stack=" + stack);
                } else {
                    final ActivityRecord pausing = stack.mPausingActivity;
                    if (pausing != null && pausing == r) {
                        Slog.e(TAG, "validateTop...: top stack has pausing activity r=" + r +
                            " state=" + state);
                    }
                    if (state != ActivityState.INITIALIZING && state != ActivityState.RESUMED) {
                        Slog.e(TAG, "validateTop...: activity in front not resumed r=" + r +
                                " state=" + state);
                    }
                }
            } else {
                final ActivityRecord resumed = stack.mResumedActivity;
                if (resumed != null && resumed == r) {
                    Slog.e(TAG, "validateTop...: back stack has resumed activity r=" + r +
                        " state=" + state);
                }
                if (r != null && (state == ActivityState.INITIALIZING
                        || state == ActivityState.RESUMED)) {
                    Slog.e(TAG, "validateTop...: activity in back resumed r=" + r +
                            " state=" + state);
                }
            }
        }
*/
    }

    public void dump(PrintWriter pw, String prefix) {
        pw.print(prefix); pw.print("mDismissKeyguardOnNextActivity=");
                pw.println(mDismissKeyguardOnNextActivity);
        pw.print(prefix); pw.print("mFocusedStack=" + mFocusedStack);
                pw.print(" mLastFocusedStack="); pw.println(mLastFocusedStack);
        pw.print(prefix); pw.println("mSleepTimeout=" + mSleepTimeout);
        pw.print(prefix); pw.println("mCurTaskId=" + mCurTaskId);
        pw.print(prefix); pw.println("mUserStackInFront=" + mUserStackInFront);
        pw.print(prefix); pw.println("mActivityContainers=" + mActivityContainers);
    }

    ArrayList<ActivityRecord> getDumpActivitiesLocked(String name) {
        return getFocusedStack().getDumpActivitiesLocked(name);
    }

    static boolean printThisActivity(PrintWriter pw, ActivityRecord activity, String dumpPackage,
            boolean needSep, String prefix) {
        if (activity != null) {
            if (dumpPackage == null || dumpPackage.equals(activity.packageName)) {
                if (needSep) {
                    pw.println();
                }
                pw.print(prefix);
                pw.println(activity);
                return true;
            }
        }
        return false;
    }

    boolean dumpActivitiesLocked(FileDescriptor fd, PrintWriter pw, boolean dumpAll,
            boolean dumpClient, String dumpPackage) {
        boolean printed = false;
        boolean needSep = false;
        for (int displayNdx = 0; displayNdx < mActivityDisplays.size(); ++displayNdx) {
            ActivityDisplay activityDisplay = mActivityDisplays.valueAt(displayNdx);
            pw.print("Display #"); pw.print(activityDisplay.mDisplayId);
                    pw.println(" (activities from bottom to top):");
            ArrayList<ActivityStack> stacks = activityDisplay.mStacks;
            final int numStacks = stacks.size();
            for (int stackNdx = 0; stackNdx < numStacks; ++stackNdx) {
                final ActivityStack stack = stacks.get(stackNdx);
                StringBuilder stackHeader = new StringBuilder(128);
                stackHeader.append("  Stack #");
                stackHeader.append(stack.mStackId);
                stackHeader.append(":");
                printed |= stack.dumpActivitiesLocked(fd, pw, dumpAll, dumpClient, dumpPackage,
                        needSep, stackHeader.toString());
                printed |= dumpHistoryList(fd, pw, stack.mLRUActivities, "    ", "Run", false,
                        !dumpAll, false, dumpPackage, true,
                        "    Running activities (most recent first):", null);

                needSep = printed;
                boolean pr = printThisActivity(pw, stack.mPausingActivity, dumpPackage, needSep,
                        "    mPausingActivity: ");
                if (pr) {
                    printed = true;
                    needSep = false;
                }
                pr = printThisActivity(pw, stack.mResumedActivity, dumpPackage, needSep,
                        "    mResumedActivity: ");
                if (pr) {
                    printed = true;
                    needSep = false;
                }
                if (dumpAll) {
                    pr = printThisActivity(pw, stack.mLastPausedActivity, dumpPackage, needSep,
                            "    mLastPausedActivity: ");
                    if (pr) {
                        printed = true;
                        needSep = true;
                    }
                    printed |= printThisActivity(pw, stack.mLastNoHistoryActivity, dumpPackage,
                            needSep, "    mLastNoHistoryActivity: ");
                }
                needSep = printed;
            }
        }

        printed |= dumpHistoryList(fd, pw, mFinishingActivities, "  ", "Fin", false, !dumpAll,
                false, dumpPackage, true, "  Activities waiting to finish:", null);
        printed |= dumpHistoryList(fd, pw, mStoppingActivities, "  ", "Stop", false, !dumpAll,
                false, dumpPackage, true, "  Activities waiting to stop:", null);
        printed |= dumpHistoryList(fd, pw, mWaitingVisibleActivities, "  ", "Wait", false, !dumpAll,
                false, dumpPackage, true, "  Activities waiting for another to become visible:",
                null);
        printed |= dumpHistoryList(fd, pw, mGoingToSleepActivities, "  ", "Sleep", false, !dumpAll,
                false, dumpPackage, true, "  Activities waiting to sleep:", null);
        printed |= dumpHistoryList(fd, pw, mGoingToSleepActivities, "  ", "Sleep", false, !dumpAll,
                false, dumpPackage, true, "  Activities waiting to sleep:", null);

        return printed;
    }

    static boolean dumpHistoryList(FileDescriptor fd, PrintWriter pw, List<ActivityRecord> list,
            String prefix, String label, boolean complete, boolean brief, boolean client,
            String dumpPackage, boolean needNL, String header1, String header2) {
        TaskRecord lastTask = null;
        String innerPrefix = null;
        String[] args = null;
        boolean printed = false;
        for (int i=list.size()-1; i>=0; i--) {
            final ActivityRecord r = list.get(i);
            if (dumpPackage != null && !dumpPackage.equals(r.packageName)) {
                continue;
            }
            if (innerPrefix == null) {
                innerPrefix = prefix + "      ";
                args = new String[0];
            }
            printed = true;
            final boolean full = !brief && (complete || !r.isInHistory());
            if (needNL) {
                pw.println("");
                needNL = false;
            }
            if (header1 != null) {
                pw.println(header1);
                header1 = null;
            }
            if (header2 != null) {
                pw.println(header2);
                header2 = null;
            }
            if (lastTask != r.task) {
                lastTask = r.task;
                pw.print(prefix);
                pw.print(full ? "* " : "  ");
                pw.println(lastTask);
                if (full) {
                    lastTask.dump(pw, prefix + "  ");
                } else if (complete) {
                    // Complete + brief == give a summary.  Isn't that obvious?!?
                    if (lastTask.intent != null) {
                        pw.print(prefix); pw.print("  ");
                                pw.println(lastTask.intent.toInsecureStringWithClip());
                    }
                }
            }
            pw.print(prefix); pw.print(full ? "  * " : "    "); pw.print(label);
            pw.print(" #"); pw.print(i); pw.print(": ");
            pw.println(r);
            if (full) {
                r.dump(pw, innerPrefix);
            } else if (complete) {
                // Complete + brief == give a summary.  Isn't that obvious?!?
                pw.print(innerPrefix); pw.println(r.intent.toInsecureString());
                if (r.app != null) {
                    pw.print(innerPrefix); pw.println(r.app);
                }
            }
            if (client && r.app != null && r.app.thread != null) {
                // flush anything that is already in the PrintWriter since the thread is going
                // to write to the file descriptor directly
                pw.flush();
                try {
                    TransferPipe tp = new TransferPipe();
                    try {
                        r.app.thread.dumpActivity(tp.getWriteFd().getFileDescriptor(),
                                r.appToken, innerPrefix, args);
                        // Short timeout, since blocking here can
                        // deadlock with the application.
                        tp.go(fd, 2000);
                    } finally {
                        tp.kill();
                    }
                } catch (IOException e) {
                    pw.println(innerPrefix + "Failure while dumping the activity: " + e);
                } catch (RemoteException e) {
                    pw.println(innerPrefix + "Got a RemoteException while dumping the activity");
                }
                needNL = true;
            }
        }
        return printed;
    }

    void scheduleIdleTimeoutLocked(ActivityRecord next) {
        if (DEBUG_IDLE) Slog.d(TAG, "scheduleIdleTimeoutLocked: Callers=" + Debug.getCallers(4));
        Message msg = mHandler.obtainMessage(IDLE_TIMEOUT_MSG, next);
        mHandler.sendMessageDelayed(msg, IDLE_TIMEOUT);
    }

    final void scheduleIdleLocked() {
        mHandler.sendEmptyMessage(IDLE_NOW_MSG);
    }

    void removeTimeoutsForActivityLocked(ActivityRecord r) {
        if (DEBUG_IDLE) Slog.d(TAG, "removeTimeoutsForActivity: Callers=" + Debug.getCallers(4));
        mHandler.removeMessages(IDLE_TIMEOUT_MSG, r);
    }

    final void scheduleResumeTopActivities() {
        if (!mHandler.hasMessages(RESUME_TOP_ACTIVITY_MSG)) {
            mHandler.sendEmptyMessage(RESUME_TOP_ACTIVITY_MSG);
        }
    }

    void removeSleepTimeouts() {
        mSleepTimeout = false;
        mHandler.removeMessages(SLEEP_TIMEOUT_MSG);
    }

    final void scheduleSleepTimeout() {
        removeSleepTimeouts();
        mHandler.sendEmptyMessageDelayed(SLEEP_TIMEOUT_MSG, SLEEP_TIMEOUT);
    }

    @Override
    public void onDisplayAdded(int displayId) {
        Slog.v(TAG, "Display added displayId=" + displayId);
        mHandler.sendMessage(mHandler.obtainMessage(HANDLE_DISPLAY_ADDED, displayId, 0));
    }

    @Override
    public void onDisplayRemoved(int displayId) {
        Slog.v(TAG, "Display removed displayId=" + displayId);
        mHandler.sendMessage(mHandler.obtainMessage(HANDLE_DISPLAY_REMOVED, displayId, 0));
    }

    @Override
    public void onDisplayChanged(int displayId) {
        Slog.v(TAG, "Display changed displayId=" + displayId);
        mHandler.sendMessage(mHandler.obtainMessage(HANDLE_DISPLAY_CHANGED, displayId, 0));
    }

    public void handleDisplayAddedLocked(int displayId) {
        boolean newDisplay;
        synchronized (mService) {
            newDisplay = mActivityDisplays.get(displayId) == null;
            if (newDisplay) {
                ActivityDisplay activityDisplay = new ActivityDisplay(displayId);
                mActivityDisplays.put(displayId, activityDisplay);
            }
        }
        if (newDisplay) {
            mWindowManager.onDisplayAdded(displayId);
        }
    }

    public void handleDisplayRemovedLocked(int displayId) {
        synchronized (mService) {
            ActivityDisplay activityDisplay = mActivityDisplays.get(displayId);
            if (activityDisplay != null) {
                ArrayList<ActivityStack> stacks = activityDisplay.mStacks;
                for (int stackNdx = stacks.size() - 1; stackNdx >= 0; --stackNdx) {
                    stacks.get(stackNdx).mActivityContainer.detachLocked();
                }
                mActivityDisplays.remove(displayId);
            }
        }
        mWindowManager.onDisplayRemoved(displayId);
    }

    public void handleDisplayChangedLocked(int displayId) {
        synchronized (mService) {
            ActivityDisplay activityDisplay = mActivityDisplays.get(displayId);
            if (activityDisplay != null) {
                // TODO: Update the bounds.
            }
        }
        mWindowManager.onDisplayChanged(displayId);
    }

    StackInfo getStackInfo(ActivityStack stack) {
        StackInfo info = new StackInfo();
        mWindowManager.getStackBounds(stack.mStackId, info.bounds);
        info.displayId = Display.DEFAULT_DISPLAY;
        info.stackId = stack.mStackId;

        ArrayList<TaskRecord> tasks = stack.getAllTasks();
        final int numTasks = tasks.size();
        int[] taskIds = new int[numTasks];
        String[] taskNames = new String[numTasks];
        for (int i = 0; i < numTasks; ++i) {
            final TaskRecord task = tasks.get(i);
            taskIds[i] = task.taskId;
            taskNames[i] = task.origActivity != null ? task.origActivity.flattenToString()
                    : task.realActivity != null ? task.realActivity.flattenToString()
                    : task.getTopActivity() != null ? task.getTopActivity().packageName
                    : "unknown";
        }
        info.taskIds = taskIds;
        info.taskNames = taskNames;
        return info;
    }

    StackInfo getStackInfoLocked(int stackId) {
        ActivityStack stack = getStack(stackId);
        if (stack != null) {
            return getStackInfo(stack);
        }
        return null;
    }

    ArrayList<StackInfo> getAllStackInfosLocked() {
        ArrayList<StackInfo> list = new ArrayList<StackInfo>();
        for (int displayNdx = 0; displayNdx < mActivityDisplays.size(); ++displayNdx) {
            ArrayList<ActivityStack> stacks = mActivityDisplays.valueAt(displayNdx).mStacks;
            for (int ndx = stacks.size() - 1; ndx >= 0; --ndx) {
                list.add(getStackInfo(stacks.get(ndx)));
            }
        }
        return list;
    }

    void showLockTaskToast() {
        mLockTaskNotify.showToast(mLockTaskIsLocked);
    }

    void setLockTaskModeLocked(TaskRecord task, boolean isLocked) {
        if (task == null) {
            // Take out of lock task mode if necessary
            if (mLockTaskModeTask != null) {
                final Message lockTaskMsg = Message.obtain();
                lockTaskMsg.arg1 = mLockTaskModeTask.userId;
                lockTaskMsg.what = LOCK_TASK_END_MSG;
                mLockTaskModeTask = null;
                mHandler.sendMessage(lockTaskMsg);
            }
            return;
        }
        if (isLockTaskModeViolation(task)) {
            Slog.e(TAG, "setLockTaskMode: Attempt to start a second Lock Task Mode task.");
            return;
        }
        mLockTaskModeTask = task;
        findTaskToMoveToFrontLocked(task, 0, null);
        resumeTopActivitiesLocked();

        final Message lockTaskMsg = Message.obtain();
        lockTaskMsg.obj = mLockTaskModeTask.intent.getComponent().getPackageName();
        lockTaskMsg.arg1 = mLockTaskModeTask.userId;
        lockTaskMsg.what = LOCK_TASK_START_MSG;
        lockTaskMsg.arg2 = !isLocked ? 1 : 0;
        mHandler.sendMessage(lockTaskMsg);
    }

    boolean isLockTaskModeViolation(TaskRecord task) {
        return mLockTaskModeTask != null && mLockTaskModeTask != task;
    }

    void endLockTaskModeIfTaskEnding(TaskRecord task) {
        if (mLockTaskModeTask != null && mLockTaskModeTask == task) {
            mLockTaskModeTask = null;
        }
    }

    boolean isInLockTaskMode() {
        return mLockTaskModeTask != null;
    }

    private final class ActivityStackSupervisorHandler extends Handler {

        public ActivityStackSupervisorHandler(Looper looper) {
            super(looper);
        }

        void activityIdleInternal(ActivityRecord r) {
            synchronized (mService) {
                activityIdleInternalLocked(r != null ? r.appToken : null, true, null);
            }
        }

        @Override
        public void handleMessage(Message msg) {
            switch (msg.what) {
                case IDLE_TIMEOUT_MSG: {
                    if (DEBUG_IDLE) Slog.d(TAG, "handleMessage: IDLE_TIMEOUT_MSG: r=" + msg.obj);
                    if (mService.mDidDexOpt) {
                        mService.mDidDexOpt = false;
                        Message nmsg = mHandler.obtainMessage(IDLE_TIMEOUT_MSG);
                        nmsg.obj = msg.obj;
                        mHandler.sendMessageDelayed(nmsg, IDLE_TIMEOUT);
                        return;
                    }
                    // We don't at this point know if the activity is fullscreen,
                    // so we need to be conservative and assume it isn't.
                    activityIdleInternal((ActivityRecord)msg.obj);
                } break;
                case IDLE_NOW_MSG: {
                    if (DEBUG_IDLE) Slog.d(TAG, "handleMessage: IDLE_NOW_MSG: r=" + msg.obj);
                    activityIdleInternal((ActivityRecord)msg.obj);
                } break;
                case RESUME_TOP_ACTIVITY_MSG: {
                    synchronized (mService) {
                        resumeTopActivitiesLocked();
                    }
                } break;
                case SLEEP_TIMEOUT_MSG: {
                    synchronized (mService) {
                        if (mService.isSleepingOrShuttingDown()) {
                            Slog.w(TAG, "Sleep timeout!  Sleeping now.");
                            mSleepTimeout = true;
                            checkReadyForSleepLocked();
                        }
                    }
                } break;
                case LAUNCH_TIMEOUT_MSG: {
                    if (mService.mDidDexOpt) {
                        mService.mDidDexOpt = false;
                        mHandler.sendEmptyMessageDelayed(LAUNCH_TIMEOUT_MSG, LAUNCH_TIMEOUT);
                        return;
                    }
                    synchronized (mService) {
                        if (mLaunchingActivity.isHeld()) {
                            Slog.w(TAG, "Launch timeout has expired, giving up wake lock!");
                            if (VALIDATE_WAKE_LOCK_CALLER
                                    && Binder.getCallingUid() != Process.myUid()) {
                                throw new IllegalStateException("Calling must be system uid");
                            }
                            mLaunchingActivity.release();
                        }
                    }
                } break;
                case HANDLE_DISPLAY_ADDED: {
                    handleDisplayAddedLocked(msg.arg1);
                } break;
                case HANDLE_DISPLAY_CHANGED: {
                    handleDisplayChangedLocked(msg.arg1);
                } break;
                case HANDLE_DISPLAY_REMOVED: {
                    handleDisplayRemovedLocked(msg.arg1);
                } break;
                case CONTAINER_CALLBACK_VISIBILITY: {
                    final ActivityContainer container = (ActivityContainer) msg.obj;
                    final IActivityContainerCallback callback = container.mCallback;
                    if (callback != null) {
                        try {
                            callback.setVisible(container.asBinder(), msg.arg1 == 1);
                        } catch (RemoteException e) {
                        }
                    }
                } break;
                case LOCK_TASK_START_MSG: {
                    // When lock task starts, we disable the status bars.
                    try {
                        if (mLockTaskNotify == null) {
                            mLockTaskNotify = new LockTaskNotify(mService.mContext);
                        }
                        mLockTaskNotify.show(true);
                        if (getStatusBarService() != null) {
                            int flags =
                                    StatusBarManager.DISABLE_MASK ^ StatusBarManager.DISABLE_BACK;
                            if (msg.arg2 != 0) {
                                flags ^= StatusBarManager.DISABLE_HOME
                                        | StatusBarManager.DISABLE_RECENT;
                            }
                            getStatusBarService().disable(flags, mToken,
                                    mService.mContext.getPackageName());
                        }
                        mWindowManager.disableKeyguard(mToken, LOCK_TASK_TAG);
                        if (getDevicePolicyManager() != null) {
                            getDevicePolicyManager().notifyLockTaskModeChanged(true,
                                    (String)msg.obj, msg.arg1);
                        }
                    } catch (RemoteException ex) {
                        throw new RuntimeException(ex);
                    }
                } break;
                case LOCK_TASK_END_MSG: {
                    // When lock task ends, we enable the status bars.
                    try {
                        if (getStatusBarService() != null) {
                            getStatusBarService().disable(StatusBarManager.DISABLE_NONE, mToken,
                                    mService.mContext.getPackageName());
                        }
                        mWindowManager.reenableKeyguard(mToken);
                        if (getDevicePolicyManager() != null) {
                            getDevicePolicyManager().notifyLockTaskModeChanged(false, null,
                                    msg.arg1);
                        }
                        if (mLockTaskNotify == null) {
                            mLockTaskNotify = new LockTaskNotify(mService.mContext);
                        }
                        mLockTaskNotify.show(false);
                        try {
                            boolean shouldLockKeyguard = Settings.System.getInt(
                                    mService.mContext.getContentResolver(),
                                    Settings.System.LOCK_TO_APP_EXIT_LOCKED) != 0;
                            if (shouldLockKeyguard) {
                                mWindowManager.lockNow(null);
                                mWindowManager.dismissKeyguard();
                            }
                        } catch (SettingNotFoundException e) {
                            // No setting, don't lock.
                        }
                    } catch (RemoteException ex) {
                        throw new RuntimeException(ex);
                    }
                } break;
                case CONTAINER_CALLBACK_TASK_LIST_EMPTY: {
                    final ActivityContainer container = (ActivityContainer) msg.obj;
                    final IActivityContainerCallback callback = container.mCallback;
                    if (callback != null) {
                        try {
                            callback.onAllActivitiesComplete(container.asBinder());
                        } catch (RemoteException e) {
                        }
                    }
                } break;
                case CONTAINER_TASK_LIST_EMPTY_TIMEOUT: {
                    synchronized (mService) {
                        Slog.w(TAG, "Timeout waiting for all activities in task to finish. " +
                                msg.obj);
                        final ActivityContainer container = (ActivityContainer) msg.obj;
                        container.mStack.finishAllActivitiesLocked(true);
                        container.onTaskListEmptyLocked();
                    }
                } break;
                case LAUNCH_TASK_BEHIND_COMPLETE: {
                    synchronized (mService) {
                        ActivityRecord r = ActivityRecord.forToken((IBinder) msg.obj);
                        if (r != null) {
                            handleLaunchTaskBehindCompleteLocked(r);
                        }
                    }
                } break;
            }
        }
    }

    class ActivityContainer extends android.app.IActivityContainer.Stub {
        final static int FORCE_NEW_TASK_FLAGS = Intent.FLAG_ACTIVITY_NEW_TASK |
                Intent.FLAG_ACTIVITY_MULTIPLE_TASK | Intent.FLAG_ACTIVITY_NO_ANIMATION;
        final int mStackId;
        IActivityContainerCallback mCallback = null;
        final ActivityStack mStack;
        ActivityRecord mParentActivity = null;
        String mIdString;

        boolean mVisible = true;

        /** Display this ActivityStack is currently on. Null if not attached to a Display. */
        ActivityDisplay mActivityDisplay;

        final static int CONTAINER_STATE_HAS_SURFACE = 0;
        final static int CONTAINER_STATE_NO_SURFACE = 1;
        final static int CONTAINER_STATE_FINISHING = 2;
        int mContainerState = CONTAINER_STATE_HAS_SURFACE;

        ActivityContainer(int stackId) {
            synchronized (mService) {
                mStackId = stackId;
                mStack = new ActivityStack(this);
                mIdString = "ActivtyContainer{" + mStackId + "}";
                if (DEBUG_STACK) Slog.d(TAG, "Creating " + this);
            }
        }

        void attachToDisplayLocked(ActivityDisplay activityDisplay) {
            if (DEBUG_STACK) Slog.d(TAG, "attachToDisplayLocked: " + this
                    + " to display=" + activityDisplay);
            mActivityDisplay = activityDisplay;
            mStack.mDisplayId = activityDisplay.mDisplayId;
            mStack.mStacks = activityDisplay.mStacks;

            activityDisplay.attachActivities(mStack);
            mWindowManager.attachStack(mStackId, activityDisplay.mDisplayId);
        }

        @Override
        public void attachToDisplay(int displayId) {
            synchronized (mService) {
                ActivityDisplay activityDisplay = mActivityDisplays.get(displayId);
                if (activityDisplay == null) {
                    return;
                }
                attachToDisplayLocked(activityDisplay);
            }
        }

        @Override
        public int getDisplayId() {
            synchronized (mService) {
                if (mActivityDisplay != null) {
                    return mActivityDisplay.mDisplayId;
                }
            }
            return -1;
        }

        @Override
        public boolean injectEvent(InputEvent event) {
            final long origId = Binder.clearCallingIdentity();
            try {
                synchronized (mService) {
                    if (mActivityDisplay != null) {
                        return mInputManagerInternal.injectInputEvent(event,
                                mActivityDisplay.mDisplayId,
                                InputManager.INJECT_INPUT_EVENT_MODE_ASYNC);
                    }
                }
                return false;
            } finally {
                Binder.restoreCallingIdentity(origId);
            }
        }

        @Override
        public void release() {
            synchronized (mService) {
                if (mContainerState == CONTAINER_STATE_FINISHING) {
                    return;
                }
                mContainerState = CONTAINER_STATE_FINISHING;

                final Message msg =
                        mHandler.obtainMessage(CONTAINER_TASK_LIST_EMPTY_TIMEOUT, this);
                mHandler.sendMessageDelayed(msg, 2000);

                long origId = Binder.clearCallingIdentity();
                try {
                    mStack.finishAllActivitiesLocked(false);
                } finally {
                    Binder.restoreCallingIdentity(origId);
                }
            }
        }

        private void detachLocked() {
            if (DEBUG_STACK) Slog.d(TAG, "detachLocked: " + this + " from display="
                    + mActivityDisplay + " Callers=" + Debug.getCallers(2));
            if (mActivityDisplay != null) {
                mActivityDisplay.detachActivitiesLocked(mStack);
                mActivityDisplay = null;
                mStack.mDisplayId = -1;
                mStack.mStacks = null;
                mWindowManager.detachStack(mStackId);
            }
        }

        @Override
        public final int startActivity(Intent intent) {
            mService.enforceNotIsolatedCaller("ActivityContainer.startActivity");
            int userId = mService.handleIncomingUser(Binder.getCallingPid(),
                    Binder.getCallingUid(), mCurrentUser, false,
                    ActivityManagerService.ALLOW_FULL_ONLY, "ActivityContainer", null);
            // TODO: Switch to user app stacks here.
            intent.addFlags(FORCE_NEW_TASK_FLAGS);
            String mimeType = intent.getType();
            if (mimeType == null && intent.getData() != null
                    && "content".equals(intent.getData().getScheme())) {
                mimeType = mService.getProviderMimeType(intent.getData(), userId);
            }
            return startActivityMayWait(null, -1, null, intent, mimeType, null, null, null, null, 0, 0, null,
                    null, null, null, null, userId, this);
        }

        @Override
        public final int startActivityIntentSender(IIntentSender intentSender) {
            mService.enforceNotIsolatedCaller("ActivityContainer.startActivityIntentSender");

            if (!(intentSender instanceof PendingIntentRecord)) {
                throw new IllegalArgumentException("Bad PendingIntent object");
            }

            return ((PendingIntentRecord)intentSender).sendInner(0, null, null, null, null, null,
                    null, 0, FORCE_NEW_TASK_FLAGS, FORCE_NEW_TASK_FLAGS, null, this);
        }

        private void checkEmbeddedAllowedInner(Intent intent, String resolvedType) {
            int userId = mService.handleIncomingUser(Binder.getCallingPid(),
                    Binder.getCallingUid(), mCurrentUser, false,
                    ActivityManagerService.ALLOW_FULL_ONLY, "ActivityContainer", null);
            if (resolvedType == null) {
                resolvedType = intent.getType();
                if (resolvedType == null && intent.getData() != null
                        && "content".equals(intent.getData().getScheme())) {
                    resolvedType = mService.getProviderMimeType(intent.getData(), userId);
                }
            }
            ActivityInfo aInfo = resolveActivity(intent, resolvedType, 0, null, null, userId);
            if (aInfo != null && (aInfo.flags & ActivityInfo.FLAG_ALLOW_EMBEDDED) == 0) {
                throw new SecurityException(
                        "Attempt to embed activity that has not set allowEmbedded=\"true\"");
            }
        }

        /** Throw a SecurityException if allowEmbedded is not true */
        @Override
        public final void checkEmbeddedAllowed(Intent intent) {
            checkEmbeddedAllowedInner(intent, null);
        }

        /** Throw a SecurityException if allowEmbedded is not true */
        @Override
        public final void checkEmbeddedAllowedIntentSender(IIntentSender intentSender) {
            if (!(intentSender instanceof PendingIntentRecord)) {
                throw new IllegalArgumentException("Bad PendingIntent object");
            }
            PendingIntentRecord pendingIntent = (PendingIntentRecord) intentSender;
            checkEmbeddedAllowedInner(pendingIntent.key.requestIntent,
                    pendingIntent.key.requestResolvedType);
        }

        @Override
        public IBinder asBinder() {
            return this;
        }

        @Override
        public void setSurface(Surface surface, int width, int height, int density) {
            mService.enforceNotIsolatedCaller("ActivityContainer.attachToSurface");
        }

        ActivityStackSupervisor getOuter() {
            return ActivityStackSupervisor.this;
        }

        boolean isAttachedLocked() {
            return mActivityDisplay != null;
        }

        void getBounds(Point outBounds) {
            synchronized (mService) {
                    if (mActivityDisplay != null) {
                    mActivityDisplay.getBounds(outBounds);
                } else {
                    outBounds.set(0, 0);
                }
            }
        }

        // TODO: Make sure every change to ActivityRecord.visible results in a call to this.
        void setVisible(boolean visible) {
            if (mVisible != visible) {
                mVisible = visible;
                if (mCallback != null) {
                    mHandler.obtainMessage(CONTAINER_CALLBACK_VISIBILITY, visible ? 1 : 0,
                            0 /* unused */, this).sendToTarget();
                }
            }
        }

        void setDrawn() {
        }

        // You can always start a new task on a regular ActivityStack.
        boolean isEligibleForNewTasks() {
            return true;
        }

        void onTaskListEmptyLocked() {
            mHandler.removeMessages(CONTAINER_TASK_LIST_EMPTY_TIMEOUT, this);
            if (!mStack.isHomeStack()) {
                detachLocked();
                deleteActivityContainer(this);
            }
            mHandler.obtainMessage(CONTAINER_CALLBACK_TASK_LIST_EMPTY, this).sendToTarget();
        }

        @Override
        public String toString() {
            return mIdString + (mActivityDisplay == null ? "N" : "A");
        }
    }

    private class VirtualActivityContainer extends ActivityContainer {
        Surface mSurface;
        boolean mDrawn = false;

        VirtualActivityContainer(ActivityRecord parent, IActivityContainerCallback callback) {
            super(getNextStackId());
            mParentActivity = parent;
            mCallback = callback;
            mContainerState = CONTAINER_STATE_NO_SURFACE;
            mIdString = "VirtualActivityContainer{" + mStackId + ", parent=" + mParentActivity + "}";
        }

        @Override
        public void setSurface(Surface surface, int width, int height, int density) {
            super.setSurface(surface, width, height, density);

            synchronized (mService) {
                final long origId = Binder.clearCallingIdentity();
                try {
                    setSurfaceLocked(surface, width, height, density);
                } finally {
                    Binder.restoreCallingIdentity(origId);
                }
            }
        }

        private void setSurfaceLocked(Surface surface, int width, int height, int density) {
            if (mContainerState == CONTAINER_STATE_FINISHING) {
                return;
            }
            VirtualActivityDisplay virtualActivityDisplay =
                    (VirtualActivityDisplay) mActivityDisplay;
            if (virtualActivityDisplay == null) {
                virtualActivityDisplay =
                        new VirtualActivityDisplay(width, height, density);
                mActivityDisplay = virtualActivityDisplay;
                mActivityDisplays.put(virtualActivityDisplay.mDisplayId, virtualActivityDisplay);
                attachToDisplayLocked(virtualActivityDisplay);
            }

            if (mSurface != null) {
                mSurface.release();
            }

            mSurface = surface;
            if (surface != null) {
                mStack.resumeTopActivityLocked(null);
            } else {
                mContainerState = CONTAINER_STATE_NO_SURFACE;
                ((VirtualActivityDisplay) mActivityDisplay).setSurface(null);
                if (mStack.mPausingActivity == null && mStack.mResumedActivity != null) {
                    mStack.startPausingLocked(false, true);
                }
            }

            setSurfaceIfReadyLocked();

            if (DEBUG_STACK) Slog.d(TAG, "setSurface: " + this + " to display="
                    + virtualActivityDisplay);
        }

        @Override
        boolean isAttachedLocked() {
            return mSurface != null && super.isAttachedLocked();
        }

        @Override
        void setDrawn() {
            synchronized (mService) {
                mDrawn = true;
                setSurfaceIfReadyLocked();
            }
        }

        // Never start a new task on an ActivityView if it isn't explicitly specified.
        @Override
        boolean isEligibleForNewTasks() {
            return false;
        }

        private void setSurfaceIfReadyLocked() {
            if (DEBUG_STACK) Slog.v(TAG, "setSurfaceIfReadyLocked: mDrawn=" + mDrawn +
                    " mContainerState=" + mContainerState + " mSurface=" + mSurface);
            if (mDrawn && mSurface != null && mContainerState == CONTAINER_STATE_NO_SURFACE) {
                ((VirtualActivityDisplay) mActivityDisplay).setSurface(mSurface);
                mContainerState = CONTAINER_STATE_HAS_SURFACE;
            }
        }
    }

    /** Exactly one of these classes per Display in the system. Capable of holding zero or more
     * attached {@link ActivityStack}s */
    class ActivityDisplay {
        /** Actual Display this object tracks. */
        int mDisplayId;
        Display mDisplay;
        DisplayInfo mDisplayInfo = new DisplayInfo();

        /** All of the stacks on this display. Order matters, topmost stack is in front of all other
         * stacks, bottommost behind. Accessed directly by ActivityManager package classes */
        final ArrayList<ActivityStack> mStacks = new ArrayList<ActivityStack>();

        ActivityRecord mMediaPlayingActivity;

        ActivityDisplay() {
        }

        ActivityDisplay(int displayId) {
            init(mDisplayManager.getDisplay(displayId));
        }

        void init(Display display) {
            mDisplay = display;
            mDisplayId = display.getDisplayId();
            mDisplay.getDisplayInfo(mDisplayInfo);
        }

        void attachActivities(ActivityStack stack) {
            if (DEBUG_STACK) Slog.v(TAG, "attachActivities: attaching " + stack + " to displayId="
                    + mDisplayId);
            mStacks.add(stack);
        }

        void detachActivitiesLocked(ActivityStack stack) {
            if (DEBUG_STACK) Slog.v(TAG, "detachActivitiesLocked: detaching " + stack
                    + " from displayId=" + mDisplayId);
            mStacks.remove(stack);
        }

        void getBounds(Point bounds) {
            mDisplay.getDisplayInfo(mDisplayInfo);
            bounds.x = mDisplayInfo.appWidth;
            bounds.y = mDisplayInfo.appHeight;
        }

        void setMediaPlaying(ActivityRecord r) {
            mMediaPlayingActivity = r;
        }

        boolean isMediaPlaying() {
            return mMediaPlayingActivity != null;
        }

        @Override
        public String toString() {
            return "ActivityDisplay={" + mDisplayId + " numStacks=" + mStacks.size() + "}";
        }
    }

    class VirtualActivityDisplay extends ActivityDisplay {
        VirtualDisplay mVirtualDisplay;

        VirtualActivityDisplay(int width, int height, int density) {
            DisplayManagerGlobal dm = DisplayManagerGlobal.getInstance();
            mVirtualDisplay = dm.createVirtualDisplay(mService.mContext, VIRTUAL_DISPLAY_BASE_NAME,
                    width, height, density, null, DisplayManager.VIRTUAL_DISPLAY_FLAG_PUBLIC |
                    DisplayManager.VIRTUAL_DISPLAY_FLAG_OWN_CONTENT_ONLY);

            init(mVirtualDisplay.getDisplay());

            mWindowManager.handleDisplayAdded(mDisplayId);
        }

        void setSurface(Surface surface) {
            if (mVirtualDisplay != null) {
                mVirtualDisplay.setSurface(surface);
            }
        }

        @Override
        void detachActivitiesLocked(ActivityStack stack) {
            super.detachActivitiesLocked(stack);
            if (mVirtualDisplay != null) {
                mVirtualDisplay.release();
                mVirtualDisplay = null;
            }
        }

        @Override
        public String toString() {
            return "VirtualActivityDisplay={" + mDisplayId + "}";
        }
    }

    private boolean isLeanbackOnlyDevice() {
        boolean onLeanbackOnly = false;
        try {
            onLeanbackOnly = AppGlobals.getPackageManager().hasSystemFeature(
                    PackageManager.FEATURE_LEANBACK_ONLY);
        } catch (RemoteException e) {
            // noop
        }

        return onLeanbackOnly;
    }
}<|MERGE_RESOLUTION|>--- conflicted
+++ resolved
@@ -259,7 +259,6 @@
 
     InputManagerInternal mInputManagerInternal;
 
-<<<<<<< HEAD
     /** If non-null then the task specified remains in front and no other tasks may be started
      * until the task exits or #stopLockTaskMode() is called. */
     TaskRecord mLockTaskModeTask;
@@ -270,7 +269,7 @@
      * Notifies the user when entering/exiting lock-task.
      */
     private LockTaskNotify mLockTaskNotify;
-=======
+
     final ArrayList<PendingActivityLaunch> mPendingActivityLaunches
             = new ArrayList<PendingActivityLaunch>();
 
@@ -292,7 +291,6 @@
             stack = _stack;
         }
     }
->>>>>>> 0a931069
 
     public ActivityStackSupervisor(ActivityManagerService service) {
         mService = service;
@@ -2034,7 +2032,7 @@
     final void doPendingActivityLaunchesLocked(boolean doResume) {
         while (!mPendingActivityLaunches.isEmpty()) {
             PendingActivityLaunch pal = mPendingActivityLaunches.remove(0);
-            startActivityUncheckedLocked(pal.r, pal.sourceRecord, pal.startFlags,
+            startActivityUncheckedLocked(pal.r, pal.sourceRecord, null, null, pal.startFlags,
                     doResume && mPendingActivityLaunches.isEmpty(), null);
         }
     }

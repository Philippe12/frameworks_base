--- conflicted
+++ resolved
@@ -101,11 +101,7 @@
         env->ReleaseStringCritical(keyValuePairs, c_keyValuePairs);
     }
     int status = check_AudioSystem_Command(AudioSystem::setParameters(c_keyValuePairs8));
-<<<<<<< HEAD
-    return status;
-=======
     return (jint) status;
->>>>>>> 6bb5cb24
 }
 
 static jstring

--- conflicted
+++ resolved
@@ -1131,25 +1131,7 @@
     <string name="enable_explore_by_touch_warning_message" product="default" msgid="2708199672852373195">"<xliff:g id="ACCESSIBILITY_SERVICE_NAME">%1$s</xliff:g> doreşte să activeze funcţia Exploraţi prin atingere. Când această funcţie este activată, puteţi auzi sau vedea descrieri pentru ceea ce se află sub degetul dvs. sau puteţi efectua gesturi pentru a interacţiona cu telefonul."</string>
     <string name="oneMonthDurationPast" msgid="7396384508953779925">"cu 1 lună în urmă"</string>
     <string name="beforeOneMonthDurationPast" msgid="909134546836499826">"Cu mai mult de 1 lună în urmă"</string>
-<<<<<<< HEAD
-  <plurals name="num_seconds_ago">
-    <item quantity="one" msgid="4869870056547896011">"cu 1 secundă în urmă"</item>
-    <item quantity="other" msgid="3903706804349556379">"cu <xliff:g id="COUNT">%d</xliff:g> (de) secunde în urmă"</item>
-  </plurals>
-  <plurals name="num_minutes_ago">
-    <item quantity="one" msgid="3306787433088810191">"cu 1 minut în urmă"</item>
-    <item quantity="other" msgid="2176942008915455116">"cu <xliff:g id="COUNT">%d</xliff:g> (de) minute în urmă"</item>
-  </plurals>
-  <plurals name="num_hours_ago">
-    <item quantity="one" msgid="9150797944610821849">"cu 1 oră în urmă"</item>
-    <item quantity="other" msgid="2467273239587587569">"cu <xliff:g id="COUNT">%d</xliff:g> (de) ore în urmă"</item>
-  </plurals>
     <!-- no translation found for last_num_days:one (7555846096746489821) -->
-=======
-  <plurals name="last_num_days">
-    <item quantity="other" msgid="3069992808164318268">"Ultimele <xliff:g id="COUNT">%d</xliff:g> de zile"</item>
-  </plurals>
->>>>>>> 6d8886ac
     <string name="last_month" msgid="3959346739979055432">"Luna trecută"</string>
     <string name="older" msgid="5211975022815554840">"Mai vechi"</string>
     <string name="preposition_for_date" msgid="9093949757757445117">"pe <xliff:g id="DATE">%s</xliff:g>"</string>

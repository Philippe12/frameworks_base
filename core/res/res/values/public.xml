<?xml version="1.0" encoding="utf-8"?>
<!-- This file defines the base public resources exported by the
     platform, which must always exist. -->

<!-- ***************************************************************
     ***************************************************************
     IMPORTANT NOTE FOR ANYONE MODIFYING THIS FILE
     READ THIS BEFORE YOU MAKE ANY CHANGES

     This file defines the binary compatibility for resources.  As such,
     you must be very careful when making changes here, or you will
     completely break backwards compatibility with old applications.

     To avoid breaking compatibility, all new resources must be placed
     at the end of the list of resources of the same type.  Placing a resource
     in the middle of type will cause all following resources to be
     assigned new resource numbers, breaking compatibility.

     ***************************************************************
     *************************************************************** -->
<resources>

<!-- ===============================================================
     Resources for version 1 of the platform.
     =============================================================== -->
  <eat-comment />

  <public type="attr" name="theme" id="0x01010000" />
  <public type="attr" name="label" id="0x01010001" />
  <public type="attr" name="icon" id="0x01010002" />
  <public type="attr" name="name" id="0x01010003" />
  <public type="attr" name="manageSpaceActivity" id="0x01010004" />
  <public type="attr" name="allowClearUserData" id="0x01010005" />
  <public type="attr" name="permission" id="0x01010006" />
  <public type="attr" name="readPermission" id="0x01010007" />
  <public type="attr" name="writePermission" id="0x01010008" />
  <public type="attr" name="protectionLevel" id="0x01010009" />
  <public type="attr" name="permissionGroup" id="0x0101000a" />
  <public type="attr" name="sharedUserId" id="0x0101000b" />
  <public type="attr" name="hasCode" id="0x0101000c" />
  <public type="attr" name="persistent" id="0x0101000d" />
  <public type="attr" name="enabled" id="0x0101000e" />
  <public type="attr" name="debuggable" id="0x0101000f" />
  <public type="attr" name="exported" id="0x01010010" />
  <public type="attr" name="process" id="0x01010011" />
  <public type="attr" name="taskAffinity" id="0x01010012" />
  <public type="attr" name="multiprocess" id="0x01010013" />
  <public type="attr" name="finishOnTaskLaunch" id="0x01010014" />
  <public type="attr" name="clearTaskOnLaunch" id="0x01010015" />
  <public type="attr" name="stateNotNeeded" id="0x01010016" />
  <public type="attr" name="excludeFromRecents" id="0x01010017" />
  <public type="attr" name="authorities" id="0x01010018" />
  <public type="attr" name="syncable" id="0x01010019" />
  <public type="attr" name="initOrder" id="0x0101001a" />
  <public type="attr" name="grantUriPermissions" id="0x0101001b" />
  <public type="attr" name="priority" id="0x0101001c" />
  <public type="attr" name="launchMode" id="0x0101001d" />
  <public type="attr" name="screenOrientation" id="0x0101001e" />
  <public type="attr" name="configChanges" id="0x0101001f" />
  <public type="attr" name="description" id="0x01010020" />
  <public type="attr" name="targetPackage" id="0x01010021" />
  <public type="attr" name="handleProfiling" id="0x01010022" />
  <public type="attr" name="functionalTest" id="0x01010023" />
  <public type="attr" name="value" id="0x01010024" />
  <public type="attr" name="resource" id="0x01010025" />
  <public type="attr" name="mimeType" id="0x01010026" />
  <public type="attr" name="scheme" id="0x01010027" />
  <public type="attr" name="host" id="0x01010028" />
  <public type="attr" name="port" id="0x01010029" />
  <public type="attr" name="path" id="0x0101002a" />
  <public type="attr" name="pathPrefix" id="0x0101002b" />
  <public type="attr" name="pathPattern" id="0x0101002c" />
  <public type="attr" name="action" id="0x0101002d" />
  <public type="attr" name="data" id="0x0101002e" />
  <public type="attr" name="targetClass" id="0x0101002f" />
  <public type="attr" name="colorForeground" id="0x01010030" />
  <public type="attr" name="colorBackground" id="0x01010031" />
  <public type="attr" name="backgroundDimAmount" id="0x01010032" />
  <public type="attr" name="disabledAlpha" id="0x01010033" />
  <public type="attr" name="textAppearance" id="0x01010034" />
  <public type="attr" name="textAppearanceInverse" id="0x01010035" />
  <public type="attr" name="textColorPrimary" id="0x01010036" />
  <public type="attr" name="textColorPrimaryDisableOnly" id="0x01010037" />
  <public type="attr" name="textColorSecondary" id="0x01010038" />
  <public type="attr" name="textColorPrimaryInverse" id="0x01010039" />
  <public type="attr" name="textColorSecondaryInverse" id="0x0101003a" />
  <public type="attr" name="textColorPrimaryNoDisable" id="0x0101003b" />
  <public type="attr" name="textColorSecondaryNoDisable" id="0x0101003c" />
  <public type="attr" name="textColorPrimaryInverseNoDisable" id="0x0101003d" />
  <public type="attr" name="textColorSecondaryInverseNoDisable" id="0x0101003e" />
  <public type="attr" name="textColorHintInverse" id="0x0101003f" />
  <public type="attr" name="textAppearanceLarge" id="0x01010040" />
  <public type="attr" name="textAppearanceMedium" id="0x01010041" />
  <public type="attr" name="textAppearanceSmall" id="0x01010042" />
  <public type="attr" name="textAppearanceLargeInverse" id="0x01010043" />
  <public type="attr" name="textAppearanceMediumInverse" id="0x01010044" />
  <public type="attr" name="textAppearanceSmallInverse" id="0x01010045" />
  <public type="attr" name="textCheckMark" id="0x01010046" />
  <public type="attr" name="textCheckMarkInverse" id="0x01010047" />
  <public type="attr" name="buttonStyle" id="0x01010048" />
  <public type="attr" name="buttonStyleSmall" id="0x01010049" />
  <public type="attr" name="buttonStyleInset" id="0x0101004a" />
  <public type="attr" name="buttonStyleToggle" id="0x0101004b" />
  <public type="attr" name="galleryItemBackground" id="0x0101004c" />
  <public type="attr" name="listPreferredItemHeight" id="0x0101004d" />
  <public type="attr" name="expandableListPreferredItemPaddingLeft" id="0x0101004e" />
  <public type="attr" name="expandableListPreferredChildPaddingLeft" id="0x0101004f" />
  <public type="attr" name="expandableListPreferredItemIndicatorLeft" id="0x01010050" />
  <public type="attr" name="expandableListPreferredItemIndicatorRight" id="0x01010051" />
  <public type="attr" name="expandableListPreferredChildIndicatorLeft" id="0x01010052" />
  <public type="attr" name="expandableListPreferredChildIndicatorRight" id="0x01010053" />
  <public type="attr" name="windowBackground" id="0x01010054" />
  <public type="attr" name="windowFrame" id="0x01010055" />
  <public type="attr" name="windowNoTitle" id="0x01010056" />
  <public type="attr" name="windowIsFloating" id="0x01010057" />
  <public type="attr" name="windowIsTranslucent" id="0x01010058" />
  <public type="attr" name="windowContentOverlay" id="0x01010059" />
  <public type="attr" name="windowTitleSize" id="0x0101005a" />
  <public type="attr" name="windowTitleStyle" id="0x0101005b" />
  <public type="attr" name="windowTitleBackgroundStyle" id="0x0101005c" />
  <public type="attr" name="alertDialogStyle" id="0x0101005d" />
  <public type="attr" name="panelBackground" id="0x0101005e" />
  <public type="attr" name="panelFullBackground" id="0x0101005f" />
  <public type="attr" name="panelColorForeground" id="0x01010060" />
  <public type="attr" name="panelColorBackground" id="0x01010061" />
  <public type="attr" name="panelTextAppearance" id="0x01010062" />
  <public type="attr" name="scrollbarSize" id="0x01010063" />
  <public type="attr" name="scrollbarThumbHorizontal" id="0x01010064" />
  <public type="attr" name="scrollbarThumbVertical" id="0x01010065" />
  <public type="attr" name="scrollbarTrackHorizontal" id="0x01010066" />
  <public type="attr" name="scrollbarTrackVertical" id="0x01010067" />
  <public type="attr" name="scrollbarAlwaysDrawHorizontalTrack" id="0x01010068" />
  <public type="attr" name="scrollbarAlwaysDrawVerticalTrack" id="0x01010069" />
  <public type="attr" name="absListViewStyle" id="0x0101006a" />
  <public type="attr" name="autoCompleteTextViewStyle" id="0x0101006b" />
  <public type="attr" name="checkboxStyle" id="0x0101006c" />
  <public type="attr" name="dropDownListViewStyle" id="0x0101006d" />
  <public type="attr" name="editTextStyle" id="0x0101006e" />
  <public type="attr" name="expandableListViewStyle" id="0x0101006f" />
  <public type="attr" name="galleryStyle" id="0x01010070" />
  <public type="attr" name="gridViewStyle" id="0x01010071" />
  <public type="attr" name="imageButtonStyle" id="0x01010072" />
  <public type="attr" name="imageWellStyle" id="0x01010073" />
  <public type="attr" name="listViewStyle" id="0x01010074" />
  <public type="attr" name="listViewWhiteStyle" id="0x01010075" />
  <public type="attr" name="popupWindowStyle" id="0x01010076" />
  <public type="attr" name="progressBarStyle" id="0x01010077" />
  <public type="attr" name="progressBarStyleHorizontal" id="0x01010078" />
  <public type="attr" name="progressBarStyleSmall" id="0x01010079" />
  <public type="attr" name="progressBarStyleLarge" id="0x0101007a" />
  <public type="attr" name="seekBarStyle" id="0x0101007b" />
  <public type="attr" name="ratingBarStyle" id="0x0101007c" />
  <public type="attr" name="ratingBarStyleSmall" id="0x0101007d" />
  <public type="attr" name="radioButtonStyle" id="0x0101007e" />
  <public type="attr" name="scrollbarStyle" id="0x0101007f" />
  <public type="attr" name="scrollViewStyle" id="0x01010080" />
  <public type="attr" name="spinnerStyle" id="0x01010081" />
  <public type="attr" name="starStyle" id="0x01010082" />
  <public type="attr" name="tabWidgetStyle" id="0x01010083" />
  <public type="attr" name="textViewStyle" id="0x01010084" />
  <public type="attr" name="webViewStyle" id="0x01010085" />
  <public type="attr" name="dropDownItemStyle" id="0x01010086" />
  <public type="attr" name="spinnerDropDownItemStyle" id="0x01010087" />
  <public type="attr" name="dropDownHintAppearance" id="0x01010088" />
  <public type="attr" name="spinnerItemStyle" id="0x01010089" />
  <public type="attr" name="mapViewStyle" id="0x0101008a" />
  <public type="attr" name="preferenceScreenStyle" id="0x0101008b" />
  <public type="attr" name="preferenceCategoryStyle" id="0x0101008c" />
  <public type="attr" name="preferenceInformationStyle" id="0x0101008d" />
  <public type="attr" name="preferenceStyle" id="0x0101008e" />
  <public type="attr" name="checkBoxPreferenceStyle" id="0x0101008f" />
  <public type="attr" name="yesNoPreferenceStyle" id="0x01010090" />
  <public type="attr" name="dialogPreferenceStyle" id="0x01010091" />
  <public type="attr" name="editTextPreferenceStyle" id="0x01010092" />
  <public type="attr" name="ringtonePreferenceStyle" id="0x01010093" />
  <public type="attr" name="preferenceLayoutChild" id="0x01010094" />
  <public type="attr" name="textSize" id="0x01010095" />
  <public type="attr" name="typeface" id="0x01010096" />
  <public type="attr" name="textStyle" id="0x01010097" />
  <public type="attr" name="textColor" id="0x01010098" />
  <public type="attr" name="textColorHighlight" id="0x01010099" />
  <public type="attr" name="textColorHint" id="0x0101009a" />
  <public type="attr" name="textColorLink" id="0x0101009b" />
  <public type="attr" name="state_focused" id="0x0101009c" />
  <public type="attr" name="state_window_focused" id="0x0101009d" />
  <public type="attr" name="state_enabled" id="0x0101009e" />
  <public type="attr" name="state_checkable" id="0x0101009f" />
  <public type="attr" name="state_checked" id="0x010100a0" />
  <public type="attr" name="state_selected" id="0x010100a1" />
  <public type="attr" name="state_active" id="0x010100a2" />
  <public type="attr" name="state_single" id="0x010100a3" />
  <public type="attr" name="state_first" id="0x010100a4" />
  <public type="attr" name="state_middle" id="0x010100a5" />
  <public type="attr" name="state_last" id="0x010100a6" />
  <public type="attr" name="state_pressed" id="0x010100a7" />
  <public type="attr" name="state_expanded" id="0x010100a8" />
  <public type="attr" name="state_empty" id="0x010100a9" />
  <public type="attr" name="state_above_anchor" id="0x010100aa" />
  <public type="attr" name="ellipsize" id="0x010100ab" />
  <public type="attr" name="x" id="0x010100ac" />
  <public type="attr" name="y" id="0x010100ad" />
  <public type="attr" name="windowAnimationStyle" id="0x010100ae" />
  <public type="attr" name="gravity" id="0x010100af" />
  <public type="attr" name="autoLink" id="0x010100b0" />
  <public type="attr" name="linksClickable" id="0x010100b1" />
  <public type="attr" name="entries" id="0x010100b2" />
  <public type="attr" name="layout_gravity" id="0x010100b3" />
  <public type="attr" name="windowEnterAnimation" id="0x010100b4" />
  <public type="attr" name="windowExitAnimation" id="0x010100b5" />
  <public type="attr" name="windowShowAnimation" id="0x010100b6" />
  <public type="attr" name="windowHideAnimation" id="0x010100b7" />
  <public type="attr" name="activityOpenEnterAnimation" id="0x010100b8" />
  <public type="attr" name="activityOpenExitAnimation" id="0x010100b9" />
  <public type="attr" name="activityCloseEnterAnimation" id="0x010100ba" />
  <public type="attr" name="activityCloseExitAnimation" id="0x010100bb" />
  <public type="attr" name="taskOpenEnterAnimation" id="0x010100bc" />
  <public type="attr" name="taskOpenExitAnimation" id="0x010100bd" />
  <public type="attr" name="taskCloseEnterAnimation" id="0x010100be" />
  <public type="attr" name="taskCloseExitAnimation" id="0x010100bf" />
  <public type="attr" name="taskToFrontEnterAnimation" id="0x010100c0" />
  <public type="attr" name="taskToFrontExitAnimation" id="0x010100c1" />
  <public type="attr" name="taskToBackEnterAnimation" id="0x010100c2" />
  <public type="attr" name="taskToBackExitAnimation" id="0x010100c3" />
  <public type="attr" name="orientation" id="0x010100c4" />
  <public type="attr" name="keycode" id="0x010100c5" />
  <public type="attr" name="fullDark" id="0x010100c6" />
  <public type="attr" name="topDark" id="0x010100c7" />
  <public type="attr" name="centerDark" id="0x010100c8" />
  <public type="attr" name="bottomDark" id="0x010100c9" />
  <public type="attr" name="fullBright" id="0x010100ca" />
  <public type="attr" name="topBright" id="0x010100cb" />
  <public type="attr" name="centerBright" id="0x010100cc" />
  <public type="attr" name="bottomBright" id="0x010100cd" />
  <public type="attr" name="bottomMedium" id="0x010100ce" />
  <public type="attr" name="centerMedium" id="0x010100cf" />
  <public type="attr" name="id" id="0x010100d0" />
  <public type="attr" name="tag" id="0x010100d1" />
  <public type="attr" name="scrollX" id="0x010100d2" />
  <public type="attr" name="scrollY" id="0x010100d3" />
  <public type="attr" name="background" id="0x010100d4" />
  <public type="attr" name="padding" id="0x010100d5" />
  <public type="attr" name="paddingLeft" id="0x010100d6" />
  <public type="attr" name="paddingTop" id="0x010100d7" />
  <public type="attr" name="paddingRight" id="0x010100d8" />
  <public type="attr" name="paddingBottom" id="0x010100d9" />
  <public type="attr" name="focusable" id="0x010100da" />
  <public type="attr" name="focusableInTouchMode" id="0x010100db" />
  <public type="attr" name="visibility" id="0x010100dc" />
  <public type="attr" name="fitsSystemWindows" id="0x010100dd" />
  <public type="attr" name="scrollbars" id="0x010100de" />
  <public type="attr" name="fadingEdge" id="0x010100df" />
  <public type="attr" name="fadingEdgeLength" id="0x010100e0" />
  <public type="attr" name="nextFocusLeft" id="0x010100e1" />
  <public type="attr" name="nextFocusRight" id="0x010100e2" />
  <public type="attr" name="nextFocusUp" id="0x010100e3" />
  <public type="attr" name="nextFocusDown" id="0x010100e4" />
  <public type="attr" name="clickable" id="0x010100e5" />
  <public type="attr" name="longClickable" id="0x010100e6" />
  <public type="attr" name="saveEnabled" id="0x010100e7" />
  <public type="attr" name="drawingCacheQuality" id="0x010100e8" />
  <public type="attr" name="duplicateParentState" id="0x010100e9" />
  <public type="attr" name="clipChildren" id="0x010100ea" />
  <public type="attr" name="clipToPadding" id="0x010100eb" />
  <public type="attr" name="layoutAnimation" id="0x010100ec" />
  <public type="attr" name="animationCache" id="0x010100ed" />
  <public type="attr" name="persistentDrawingCache" id="0x010100ee" />
  <public type="attr" name="alwaysDrawnWithCache" id="0x010100ef" />
  <public type="attr" name="addStatesFromChildren" id="0x010100f0" />
  <public type="attr" name="descendantFocusability" id="0x010100f1" />
  <public type="attr" name="layout" id="0x010100f2" />
  <public type="attr" name="inflatedId" id="0x010100f3" />
  <public type="attr" name="layout_width" id="0x010100f4" />
  <public type="attr" name="layout_height" id="0x010100f5" />
  <public type="attr" name="layout_margin" id="0x010100f6" />
  <public type="attr" name="layout_marginLeft" id="0x010100f7" />
  <public type="attr" name="layout_marginTop" id="0x010100f8" />
  <public type="attr" name="layout_marginRight" id="0x010100f9" />
  <public type="attr" name="layout_marginBottom" id="0x010100fa" />
  <public type="attr" name="listSelector" id="0x010100fb" />
  <public type="attr" name="drawSelectorOnTop" id="0x010100fc" />
  <public type="attr" name="stackFromBottom" id="0x010100fd" />
  <public type="attr" name="scrollingCache" id="0x010100fe" />
  <public type="attr" name="textFilterEnabled" id="0x010100ff" />
  <public type="attr" name="transcriptMode" id="0x01010100" />
  <public type="attr" name="cacheColorHint" id="0x01010101" />
  <public type="attr" name="dial" id="0x01010102" />
  <public type="attr" name="hand_hour" id="0x01010103" />
  <public type="attr" name="hand_minute" id="0x01010104" />
  <public type="attr" name="format" id="0x01010105" />
  <public type="attr" name="checked" id="0x01010106" />
  <public type="attr" name="button" id="0x01010107" />
  <public type="attr" name="checkMark" id="0x01010108" />
  <public type="attr" name="foreground" id="0x01010109" />
  <public type="attr" name="measureAllChildren" id="0x0101010a" />
  <public type="attr" name="groupIndicator" id="0x0101010b" />
  <public type="attr" name="childIndicator" id="0x0101010c" />
  <public type="attr" name="indicatorLeft" id="0x0101010d" />
  <public type="attr" name="indicatorRight" id="0x0101010e" />
  <public type="attr" name="childIndicatorLeft" id="0x0101010f" />
  <public type="attr" name="childIndicatorRight" id="0x01010110" />
  <public type="attr" name="childDivider" id="0x01010111" />
  <public type="attr" name="animationDuration" id="0x01010112" />
  <public type="attr" name="spacing" id="0x01010113" />
  <public type="attr" name="horizontalSpacing" id="0x01010114" />
  <public type="attr" name="verticalSpacing" id="0x01010115" />
  <public type="attr" name="stretchMode" id="0x01010116" />
  <public type="attr" name="columnWidth" id="0x01010117" />
  <public type="attr" name="numColumns" id="0x01010118" />
  <public type="attr" name="src" id="0x01010119" />
  <public type="attr" name="antialias" id="0x0101011a" />
  <public type="attr" name="filter" id="0x0101011b" />
  <public type="attr" name="dither" id="0x0101011c" />
  <public type="attr" name="scaleType" id="0x0101011d" />
  <public type="attr" name="adjustViewBounds" id="0x0101011e" />
  <public type="attr" name="maxWidth" id="0x0101011f" />
  <public type="attr" name="maxHeight" id="0x01010120" />
  <public type="attr" name="tint" id="0x01010121" />
  <public type="attr" name="baselineAlignBottom" id="0x01010122" />
  <public type="attr" name="cropToPadding" id="0x01010123" />
  <public type="attr" name="textOn" id="0x01010124" />
  <public type="attr" name="textOff" id="0x01010125" />
  <public type="attr" name="baselineAligned" id="0x01010126" />
  <public type="attr" name="baselineAlignedChildIndex" id="0x01010127" />
  <public type="attr" name="weightSum" id="0x01010128" />
  <public type="attr" name="divider" id="0x01010129" />
  <public type="attr" name="dividerHeight" id="0x0101012a" />
  <public type="attr" name="choiceMode" id="0x0101012b" />
  <public type="attr" name="itemTextAppearance" id="0x0101012c" />
  <public type="attr" name="horizontalDivider" id="0x0101012d" />
  <public type="attr" name="verticalDivider" id="0x0101012e" />
  <public type="attr" name="headerBackground" id="0x0101012f" />
  <public type="attr" name="itemBackground" id="0x01010130" />
  <public type="attr" name="itemIconDisabledAlpha" id="0x01010131" />
  <public type="attr" name="rowHeight" id="0x01010132" />
  <public type="attr" name="maxRows" id="0x01010133" />
  <public type="attr" name="maxItemsPerRow" id="0x01010134" />
  <public type="attr" name="moreIcon" id="0x01010135" />
  <public type="attr" name="max" id="0x01010136" />
  <public type="attr" name="progress" id="0x01010137" />
  <public type="attr" name="secondaryProgress" id="0x01010138" />
  <public type="attr" name="indeterminate" id="0x01010139" />
  <public type="attr" name="indeterminateOnly" id="0x0101013a" />
  <public type="attr" name="indeterminateDrawable" id="0x0101013b" />
  <public type="attr" name="progressDrawable" id="0x0101013c" />
  <public type="attr" name="indeterminateDuration" id="0x0101013d" />
  <public type="attr" name="indeterminateBehavior" id="0x0101013e" />
  <public type="attr" name="minWidth" id="0x0101013f" />
  <public type="attr" name="minHeight" id="0x01010140" />
  <public type="attr" name="interpolator" id="0x01010141" />
  <public type="attr" name="thumb" id="0x01010142" />
  <public type="attr" name="thumbOffset" id="0x01010143" />
  <public type="attr" name="numStars" id="0x01010144" />
  <public type="attr" name="rating" id="0x01010145" />
  <public type="attr" name="stepSize" id="0x01010146" />
  <public type="attr" name="isIndicator" id="0x01010147" />
  <public type="attr" name="checkedButton" id="0x01010148" />
  <public type="attr" name="stretchColumns" id="0x01010149" />
  <public type="attr" name="shrinkColumns" id="0x0101014a" />
  <public type="attr" name="collapseColumns" id="0x0101014b" />
  <public type="attr" name="layout_column" id="0x0101014c" />
  <public type="attr" name="layout_span" id="0x0101014d" />
  <public type="attr" name="bufferType" id="0x0101014e" />
  <public type="attr" name="text" id="0x0101014f" />
  <public type="attr" name="hint" id="0x01010150" />
  <public type="attr" name="textScaleX" id="0x01010151" />
  <public type="attr" name="cursorVisible" id="0x01010152" />
  <public type="attr" name="maxLines" id="0x01010153" />
  <public type="attr" name="lines" id="0x01010154" />
  <public type="attr" name="height" id="0x01010155" />
  <public type="attr" name="minLines" id="0x01010156" />
  <public type="attr" name="maxEms" id="0x01010157" />
  <public type="attr" name="ems" id="0x01010158" />
  <public type="attr" name="width" id="0x01010159" />
  <public type="attr" name="minEms" id="0x0101015a" />
  <public type="attr" name="scrollHorizontally" id="0x0101015b" />
  <public type="attr" name="password" id="0x0101015c" />
  <public type="attr" name="singleLine" id="0x0101015d" />
  <public type="attr" name="selectAllOnFocus" id="0x0101015e" />
  <public type="attr" name="includeFontPadding" id="0x0101015f" />
  <public type="attr" name="maxLength" id="0x01010160" />
  <public type="attr" name="shadowColor" id="0x01010161" />
  <public type="attr" name="shadowDx" id="0x01010162" />
  <public type="attr" name="shadowDy" id="0x01010163" />
  <public type="attr" name="shadowRadius" id="0x01010164" />
  <public type="attr" name="numeric" id="0x01010165" />
  <public type="attr" name="digits" id="0x01010166" />
  <public type="attr" name="phoneNumber" id="0x01010167" />
  <public type="attr" name="inputMethod" id="0x01010168" />
  <public type="attr" name="capitalize" id="0x01010169" />
  <public type="attr" name="autoText" id="0x0101016a" />
  <public type="attr" name="editable" id="0x0101016b" />
  <public type="attr" name="freezesText" id="0x0101016c" />
  <public type="attr" name="drawableTop" id="0x0101016d" />
  <public type="attr" name="drawableBottom" id="0x0101016e" />
  <public type="attr" name="drawableLeft" id="0x0101016f" />
  <public type="attr" name="drawableRight" id="0x01010170" />
  <public type="attr" name="drawablePadding" id="0x01010171" />
  <public type="attr" name="completionHint" id="0x01010172" />
  <public type="attr" name="completionHintView" id="0x01010173" />
  <public type="attr" name="completionThreshold" id="0x01010174" />
  <public type="attr" name="dropDownSelector" id="0x01010175" />
  <public type="attr" name="popupBackground" id="0x01010176" />
  <public type="attr" name="inAnimation" id="0x01010177" />
  <public type="attr" name="outAnimation" id="0x01010178" />
  <public type="attr" name="flipInterval" id="0x01010179" />
  <public type="attr" name="fillViewport" id="0x0101017a" />
  <public type="attr" name="prompt" id="0x0101017b" />
  <!-- {@deprecated Use minDate instead.} -->
  <public type="attr" name="startYear" id="0x0101017c" />
  <!-- {@deprecated Use maxDate instead.} -->
  <public type="attr" name="endYear" id="0x0101017d" />
  <public type="attr" name="mode" id="0x0101017e" />
  <public type="attr" name="layout_x" id="0x0101017f" />
  <public type="attr" name="layout_y" id="0x01010180" />
  <public type="attr" name="layout_weight" id="0x01010181" />
  <public type="attr" name="layout_toLeftOf" id="0x01010182" />
  <public type="attr" name="layout_toRightOf" id="0x01010183" />
  <public type="attr" name="layout_above" id="0x01010184" />
  <public type="attr" name="layout_below" id="0x01010185" />
  <public type="attr" name="layout_alignBaseline" id="0x01010186" />
  <public type="attr" name="layout_alignLeft" id="0x01010187" />
  <public type="attr" name="layout_alignTop" id="0x01010188" />
  <public type="attr" name="layout_alignRight" id="0x01010189" />
  <public type="attr" name="layout_alignBottom" id="0x0101018a" />
  <public type="attr" name="layout_alignParentLeft" id="0x0101018b" />
  <public type="attr" name="layout_alignParentTop" id="0x0101018c" />
  <public type="attr" name="layout_alignParentRight" id="0x0101018d" />
  <public type="attr" name="layout_alignParentBottom" id="0x0101018e" />
  <public type="attr" name="layout_centerInParent" id="0x0101018f" />
  <public type="attr" name="layout_centerHorizontal" id="0x01010190" />
  <public type="attr" name="layout_centerVertical" id="0x01010191" />
  <public type="attr" name="layout_alignWithParentIfMissing" id="0x01010192" />
  <public type="attr" name="layout_scale" id="0x01010193" />
  <public type="attr" name="visible" id="0x01010194" />
  <public type="attr" name="variablePadding" id="0x01010195" />
  <public type="attr" name="constantSize" id="0x01010196" />
  <public type="attr" name="oneshot" id="0x01010197" />
  <public type="attr" name="duration" id="0x01010198" />
  <public type="attr" name="drawable" id="0x01010199" />
  <public type="attr" name="shape" id="0x0101019a" />
  <public type="attr" name="innerRadiusRatio" id="0x0101019b" />
  <public type="attr" name="thicknessRatio" id="0x0101019c" />
  <public type="attr" name="startColor" id="0x0101019d" />
  <public type="attr" name="endColor" id="0x0101019e" />
  <public type="attr" name="useLevel" id="0x0101019f" />
  <public type="attr" name="angle" id="0x010101a0" />
  <public type="attr" name="type" id="0x010101a1" />
  <public type="attr" name="centerX" id="0x010101a2" />
  <public type="attr" name="centerY" id="0x010101a3" />
  <public type="attr" name="gradientRadius" id="0x010101a4" />
  <public type="attr" name="color" id="0x010101a5" />
  <public type="attr" name="dashWidth" id="0x010101a6" />
  <public type="attr" name="dashGap" id="0x010101a7" />
  <public type="attr" name="radius" id="0x010101a8" />
  <public type="attr" name="topLeftRadius" id="0x010101a9" />
  <public type="attr" name="topRightRadius" id="0x010101aa" />
  <public type="attr" name="bottomLeftRadius" id="0x010101ab" />
  <public type="attr" name="bottomRightRadius" id="0x010101ac" />
  <public type="attr" name="left" id="0x010101ad" />
  <public type="attr" name="top" id="0x010101ae" />
  <public type="attr" name="right" id="0x010101af" />
  <public type="attr" name="bottom" id="0x010101b0" />
  <public type="attr" name="minLevel" id="0x010101b1" />
  <public type="attr" name="maxLevel" id="0x010101b2" />
  <public type="attr" name="fromDegrees" id="0x010101b3" />
  <public type="attr" name="toDegrees" id="0x010101b4" />
  <public type="attr" name="pivotX" id="0x010101b5" />
  <public type="attr" name="pivotY" id="0x010101b6" />
  <public type="attr" name="insetLeft" id="0x010101b7" />
  <public type="attr" name="insetRight" id="0x010101b8" />
  <public type="attr" name="insetTop" id="0x010101b9" />
  <public type="attr" name="insetBottom" id="0x010101ba" />
  <public type="attr" name="shareInterpolator" id="0x010101bb" />
  <public type="attr" name="fillBefore" id="0x010101bc" />
  <public type="attr" name="fillAfter" id="0x010101bd" />
  <public type="attr" name="startOffset" id="0x010101be" />
  <public type="attr" name="repeatCount" id="0x010101bf" />
  <public type="attr" name="repeatMode" id="0x010101c0" />
  <public type="attr" name="zAdjustment" id="0x010101c1" />
  <public type="attr" name="fromXScale" id="0x010101c2" />
  <public type="attr" name="toXScale" id="0x010101c3" />
  <public type="attr" name="fromYScale" id="0x010101c4" />
  <public type="attr" name="toYScale" id="0x010101c5" />
  <public type="attr" name="fromXDelta" id="0x010101c6" />
  <public type="attr" name="toXDelta" id="0x010101c7" />
  <public type="attr" name="fromYDelta" id="0x010101c8" />
  <public type="attr" name="toYDelta" id="0x010101c9" />
  <public type="attr" name="fromAlpha" id="0x010101ca" />
  <public type="attr" name="toAlpha" id="0x010101cb" />
  <public type="attr" name="delay" id="0x010101cc" />
  <public type="attr" name="animation" id="0x010101cd" />
  <public type="attr" name="animationOrder" id="0x010101ce" />
  <public type="attr" name="columnDelay" id="0x010101cf" />
  <public type="attr" name="rowDelay" id="0x010101d0" />
  <public type="attr" name="direction" id="0x010101d1" />
  <public type="attr" name="directionPriority" id="0x010101d2" />
  <public type="attr" name="factor" id="0x010101d3" />
  <public type="attr" name="cycles" id="0x010101d4" />
  <public type="attr" name="searchMode" id="0x010101d5" />
  <public type="attr" name="searchSuggestAuthority" id="0x010101d6" />
  <public type="attr" name="searchSuggestPath" id="0x010101d7" />
  <public type="attr" name="searchSuggestSelection" id="0x010101d8" />
  <public type="attr" name="searchSuggestIntentAction" id="0x010101d9" />
  <public type="attr" name="searchSuggestIntentData" id="0x010101da" />
  <public type="attr" name="queryActionMsg" id="0x010101db" />
  <public type="attr" name="suggestActionMsg" id="0x010101dc" />
  <public type="attr" name="suggestActionMsgColumn" id="0x010101dd" />
  <public type="attr" name="menuCategory" id="0x010101de" />
  <public type="attr" name="orderInCategory" id="0x010101df" />
  <public type="attr" name="checkableBehavior" id="0x010101e0" />
  <public type="attr" name="title" id="0x010101e1" />
  <public type="attr" name="titleCondensed" id="0x010101e2" />
  <public type="attr" name="alphabeticShortcut" id="0x010101e3" />
  <public type="attr" name="numericShortcut" id="0x010101e4" />
  <public type="attr" name="checkable" id="0x010101e5" />
  <public type="attr" name="selectable" id="0x010101e6" />
  <public type="attr" name="orderingFromXml" id="0x010101e7" />
  <public type="attr" name="key" id="0x010101e8" />
  <public type="attr" name="summary" id="0x010101e9" />
  <public type="attr" name="order" id="0x010101ea" />
  <public type="attr" name="widgetLayout" id="0x010101eb" />
  <public type="attr" name="dependency" id="0x010101ec" />
  <public type="attr" name="defaultValue" id="0x010101ed" />
  <public type="attr" name="shouldDisableView" id="0x010101ee" />
  <public type="attr" name="summaryOn" id="0x010101ef" />
  <public type="attr" name="summaryOff" id="0x010101f0" />
  <public type="attr" name="disableDependentsState" id="0x010101f1" />
  <public type="attr" name="dialogTitle" id="0x010101f2" />
  <public type="attr" name="dialogMessage" id="0x010101f3" />
  <public type="attr" name="dialogIcon" id="0x010101f4" />
  <public type="attr" name="positiveButtonText" id="0x010101f5" />
  <public type="attr" name="negativeButtonText" id="0x010101f6" />
  <public type="attr" name="dialogLayout" id="0x010101f7" />
  <public type="attr" name="entryValues" id="0x010101f8" />
  <public type="attr" name="ringtoneType" id="0x010101f9" />
  <public type="attr" name="showDefault" id="0x010101fa" />
  <public type="attr" name="showSilent" id="0x010101fb" />
  <public type="attr" name="scaleWidth" id="0x010101fc" />
  <public type="attr" name="scaleHeight" id="0x010101fd" />
  <public type="attr" name="scaleGravity" id="0x010101fe" />
  <public type="attr" name="ignoreGravity" id="0x010101ff" />
  <public type="attr" name="foregroundGravity" id="0x01010200" />
  <public type="attr" name="tileMode" id="0x01010201" />
  <public type="attr" name="targetActivity" id="0x01010202" />
  <public type="attr" name="alwaysRetainTaskState" id="0x01010203" />
  <public type="attr" name="allowTaskReparenting" id="0x01010204" />
  <public type="attr" name="searchButtonText" id="0x01010205" />
  <public type="attr" name="colorForegroundInverse" id="0x01010206" />
  <public type="attr" name="textAppearanceButton" id="0x01010207" />
  <public type="attr" name="listSeparatorTextViewStyle" id="0x01010208" />
  <public type="attr" name="streamType" id="0x01010209" />
  <public type="attr" name="clipOrientation" id="0x0101020a" />
  <public type="attr" name="centerColor" id="0x0101020b" />
  <public type="attr" name="minSdkVersion" id="0x0101020c" />
  <public type="attr" name="windowFullscreen" id="0x0101020d" />
  <public type="attr" name="unselectedAlpha" id="0x0101020e" />
  <public type="attr" name="progressBarStyleSmallTitle" id="0x0101020f" />
  <public type="attr" name="ratingBarStyleIndicator" id="0x01010210" />
  <public type="attr" name="apiKey" id="0x01010211" />
  <public type="attr" name="textColorTertiary" id="0x01010212" />
  <public type="attr" name="textColorTertiaryInverse" id="0x01010213" />
  <public type="attr" name="listDivider" id="0x01010214" />
  <public type="attr" name="soundEffectsEnabled" id="0x01010215" />
  <public type="attr" name="keepScreenOn" id="0x01010216" />
  <public type="attr" name="lineSpacingExtra" id="0x01010217" />
  <public type="attr" name="lineSpacingMultiplier" id="0x01010218" />
  <public type="attr" name="listChoiceIndicatorSingle" id="0x01010219" />
  <public type="attr" name="listChoiceIndicatorMultiple" id="0x0101021a" />
  <public type="attr" name="versionCode" id="0x0101021b" />
  <public type="attr" name="versionName" id="0x0101021c" />

  <public type="id" name="background" id="0x01020000" />
  <public type="id" name="checkbox" id="0x01020001" />
  <public type="id" name="content" id="0x01020002" />
  <public type="id" name="edit" id="0x01020003" />
  <public type="id" name="empty" id="0x01020004" />
  <public type="id" name="hint" id="0x01020005" />
  <public type="id" name="icon" id="0x01020006" />
  <public type="id" name="icon1" id="0x01020007" />
  <public type="id" name="icon2" id="0x01020008" />
  <public type="id" name="input" id="0x01020009" />
  <public type="id" name="list" id="0x0102000a" />
  <public type="id" name="message" id="0x0102000b" />
  <public type="id" name="primary" id="0x0102000c" />
  <public type="id" name="progress" id="0x0102000d" />
  <public type="id" name="selectedIcon" id="0x0102000e" />
  <public type="id" name="secondaryProgress" id="0x0102000f" />
  <public type="id" name="summary" id="0x01020010" />
  <public type="id" name="tabcontent" id="0x01020011" />
  <public type="id" name="tabhost" id="0x01020012" />
  <public type="id" name="tabs" id="0x01020013" />
  <public type="id" name="text1" id="0x01020014" />
  <public type="id" name="text2" id="0x01020015" />
  <public type="id" name="title" id="0x01020016" />
  <public type="id" name="toggle" id="0x01020017" />
  <public type="id" name="widget_frame" id="0x01020018" />
  <public type="id" name="button1" id="0x01020019" />
  <public type="id" name="button2" id="0x0102001a" />
  <public type="id" name="button3" id="0x0102001b" />

  <public type="style" name="Animation" id="0x01030000" />
  <public type="style" name="Animation.Activity" id="0x01030001" />
  <public type="style" name="Animation.Dialog" id="0x01030002" />
  <public type="style" name="Animation.Translucent" id="0x01030003" />
  <public type="style" name="Animation.Toast" id="0x01030004" />
  <public type="style" name="Theme" id="0x01030005" />
  <public type="style" name="Theme.NoTitleBar" id="0x01030006" />
  <public type="style" name="Theme.NoTitleBar.Fullscreen" id="0x01030007" />
  <public type="style" name="Theme.Black" id="0x01030008" />
  <public type="style" name="Theme.Black.NoTitleBar" id="0x01030009" />
  <public type="style" name="Theme.Black.NoTitleBar.Fullscreen" id="0x0103000a" />
  <public type="style" name="Theme.Dialog" id="0x0103000b" />
  <public type="style" name="Theme.Light" id="0x0103000c" />
  <public type="style" name="Theme.Light.NoTitleBar" id="0x0103000d" />
  <public type="style" name="Theme.Light.NoTitleBar.Fullscreen" id="0x0103000e" />
  <public type="style" name="Theme.Translucent" id="0x0103000f" />
  <public type="style" name="Theme.Translucent.NoTitleBar" id="0x01030010" />
  <public type="style" name="Theme.Translucent.NoTitleBar.Fullscreen" id="0x01030011" />
  <public type="style" name="Widget" id="0x01030012" />
  <public type="style" name="Widget.AbsListView" id="0x01030013" />
  <public type="style" name="Widget.Button" id="0x01030014" />
  <public type="style" name="Widget.Button.Inset" id="0x01030015" />
  <public type="style" name="Widget.Button.Small" id="0x01030016" />
  <public type="style" name="Widget.Button.Toggle" id="0x01030017" />
  <public type="style" name="Widget.CompoundButton" id="0x01030018" />
  <public type="style" name="Widget.CompoundButton.CheckBox" id="0x01030019" />
  <public type="style" name="Widget.CompoundButton.RadioButton" id="0x0103001a" />
  <public type="style" name="Widget.CompoundButton.Star" id="0x0103001b" />
  <public type="style" name="Widget.ProgressBar" id="0x0103001c" />
  <public type="style" name="Widget.ProgressBar.Large" id="0x0103001d" />
  <public type="style" name="Widget.ProgressBar.Small" id="0x0103001e" />
  <public type="style" name="Widget.ProgressBar.Horizontal" id="0x0103001f" />
  <public type="style" name="Widget.SeekBar" id="0x01030020" />
  <public type="style" name="Widget.RatingBar" id="0x01030021" />
  <public type="style" name="Widget.TextView" id="0x01030022" />
  <public type="style" name="Widget.EditText" id="0x01030023" />
  <public type="style" name="Widget.ExpandableListView" id="0x01030024" />
  <public type="style" name="Widget.ImageWell" id="0x01030025" />
  <public type="style" name="Widget.ImageButton" id="0x01030026" />
  <public type="style" name="Widget.AutoCompleteTextView" id="0x01030027" />
  <public type="style" name="Widget.Spinner" id="0x01030028" />
  <public type="style" name="Widget.TextView.PopupMenu" id="0x01030029" />
  <public type="style" name="Widget.TextView.SpinnerItem" id="0x0103002a" />
  <public type="style" name="Widget.DropDownItem" id="0x0103002b" />
  <public type="style" name="Widget.DropDownItem.Spinner" id="0x0103002c" />
  <public type="style" name="Widget.ScrollView" id="0x0103002d" />
  <public type="style" name="Widget.ListView" id="0x0103002e" />
  <public type="style" name="Widget.ListView.White" id="0x0103002f" />
  <public type="style" name="Widget.ListView.DropDown" id="0x01030030" />
  <public type="style" name="Widget.ListView.Menu" id="0x01030031" />
  <public type="style" name="Widget.GridView" id="0x01030032" />
  <public type="style" name="Widget.WebView" id="0x01030033" />
  <public type="style" name="Widget.TabWidget" id="0x01030034" />
  <public type="style" name="Widget.Gallery" id="0x01030035" />
  <public type="style" name="Widget.PopupWindow" id="0x01030036" />
  <public type="style" name="MediaButton" id="0x01030037" />
  <public type="style" name="MediaButton.Previous" id="0x01030038" />
  <public type="style" name="MediaButton.Next" id="0x01030039" />
  <public type="style" name="MediaButton.Play" id="0x0103003a" />
  <public type="style" name="MediaButton.Ffwd" id="0x0103003b" />
  <public type="style" name="MediaButton.Rew" id="0x0103003c" />
  <public type="style" name="MediaButton.Pause" id="0x0103003d" />
  <public type="style" name="TextAppearance" id="0x0103003e" />
  <public type="style" name="TextAppearance.Inverse" id="0x0103003f" />
  <public type="style" name="TextAppearance.Theme" id="0x01030040" />
  <public type="style" name="TextAppearance.DialogWindowTitle" id="0x01030041" />
  <public type="style" name="TextAppearance.Large" id="0x01030042" />
  <public type="style" name="TextAppearance.Large.Inverse" id="0x01030043" />
  <public type="style" name="TextAppearance.Medium" id="0x01030044" />
  <public type="style" name="TextAppearance.Medium.Inverse" id="0x01030045" />
  <public type="style" name="TextAppearance.Small" id="0x01030046" />
  <public type="style" name="TextAppearance.Small.Inverse" id="0x01030047" />
  <public type="style" name="TextAppearance.Theme.Dialog" id="0x01030048" />
  <public type="style" name="TextAppearance.Widget" id="0x01030049" />
  <public type="style" name="TextAppearance.Widget.Button" id="0x0103004a" />
  <public type="style" name="TextAppearance.Widget.IconMenu.Item" id="0x0103004b" />
  <public type="style" name="TextAppearance.Widget.EditText" id="0x0103004c" />
  <public type="style" name="TextAppearance.Widget.TabWidget" id="0x0103004d" />
  <public type="style" name="TextAppearance.Widget.TextView" id="0x0103004e" />
  <public type="style" name="TextAppearance.Widget.TextView.PopupMenu" id="0x0103004f" />
  <public type="style" name="TextAppearance.Widget.DropDownHint" id="0x01030050" />
  <public type="style" name="TextAppearance.Widget.DropDownItem" id="0x01030051" />
  <public type="style" name="TextAppearance.Widget.TextView.SpinnerItem" id="0x01030052" />
  <public type="style" name="TextAppearance.WindowTitle" id="0x01030053" />

  <public type="string" name="cancel" id="0x01040000" />
  <public type="string" name="copy" id="0x01040001" />
  <public type="string" name="copyUrl" id="0x01040002" />
  <public type="string" name="cut" id="0x01040003" />
  <public type="string" name="defaultVoiceMailAlphaTag" id="0x01040004" />
  <public type="string" name="defaultMsisdnAlphaTag" id="0x01040005" />
  <public type="string" name="emptyPhoneNumber" id="0x01040006" />
  <public type="string" name="httpErrorBadUrl" id="0x01040007" />
  <public type="string" name="httpErrorUnsupportedScheme" id="0x01040008" />
  <public type="string" name="no" id="0x01040009" />
  <public type="string" name="ok" id="0x0104000a" />
  <public type="string" name="paste" id="0x0104000b" />
  <public type="string" name="search_go" id="0x0104000c" />
  <public type="string" name="selectAll" id="0x0104000d" />
  <public type="string" name="unknownName" id="0x0104000e" />
  <public type="string" name="untitled" id="0x0104000f" />
  <public type="string" name="VideoView_error_button" id="0x01040010" />
  <public type="string" name="VideoView_error_text_unknown" id="0x01040011" />
  <public type="string" name="VideoView_error_title" id="0x01040012" />
  <public type="string" name="yes" id="0x01040013" />

  <public type="dimen" name="app_icon_size" id="0x01050000" />
  <public type="dimen" name="thumbnail_height" id="0x01050001" />
  <public type="dimen" name="thumbnail_width" id="0x01050002" />

  <public type="color" name="darker_gray" id="0x01060000" />
  <public type="color" name="primary_text_dark" id="0x01060001" />
  <public type="color" name="primary_text_dark_nodisable" id="0x01060002" />
  <public type="color" name="primary_text_light" id="0x01060003" />
  <public type="color" name="primary_text_light_nodisable" id="0x01060004" />
  <public type="color" name="secondary_text_dark" id="0x01060005" />
  <public type="color" name="secondary_text_dark_nodisable" id="0x01060006" />
  <public type="color" name="secondary_text_light" id="0x01060007" />
  <public type="color" name="secondary_text_light_nodisable" id="0x01060008" />
  <public type="color" name="tab_indicator_text" id="0x01060009" />
  <public type="color" name="widget_edittext_dark" id="0x0106000a" />
  <public type="color" name="white" id="0x0106000b" />
  <public type="color" name="black" id="0x0106000c" />
  <public type="color" name="transparent" id="0x0106000d" />
  <public type="color" name="background_dark" id="0x0106000e" />
  <public type="color" name="background_light" id="0x0106000f" />
  <public type="color" name="tertiary_text_dark" id="0x01060010" />
  <public type="color" name="tertiary_text_light" id="0x01060011" />

  <public type="array" name="emailAddressTypes" id="0x01070000" />
  <public type="array" name="imProtocols" id="0x01070001" />
  <public type="array" name="organizationTypes" id="0x01070002" />
  <public type="array" name="phoneTypes" id="0x01070003" />
  <public type="array" name="postalAddressTypes" id="0x01070004" />

  <public type="drawable" name="alert_dark_frame" id="0x01080000" />
  <public type="drawable" name="alert_light_frame" id="0x01080001" />
  <public type="drawable" name="arrow_down_float" id="0x01080002" />
  <public type="drawable" name="arrow_up_float" id="0x01080003" />
  <public type="drawable" name="btn_default" id="0x01080004" />
  <public type="drawable" name="btn_default_small" id="0x01080005" />
  <public type="drawable" name="btn_dropdown" id="0x01080006" />
  <public type="drawable" name="btn_minus" id="0x01080007" />
  <public type="drawable" name="btn_plus" id="0x01080008" />
  <public type="drawable" name="btn_radio" id="0x01080009" />
  <public type="drawable" name="btn_star" id="0x0108000a" />
  <public type="drawable" name="btn_star_big_off" id="0x0108000b" />
  <public type="drawable" name="btn_star_big_on" id="0x0108000c" />
  <public type="drawable" name="button_onoff_indicator_on" id="0x0108000d" />
  <public type="drawable" name="button_onoff_indicator_off" id="0x0108000e" />
  <public type="drawable" name="checkbox_off_background" id="0x0108000f" />
  <public type="drawable" name="checkbox_on_background" id="0x01080010" />
  <public type="drawable" name="dialog_frame" id="0x01080011" />
  <public type="drawable" name="divider_horizontal_bright" id="0x01080012" />
  <public type="drawable" name="divider_horizontal_textfield" id="0x01080013" />
  <public type="drawable" name="divider_horizontal_dark" id="0x01080014" />
  <public type="drawable" name="divider_horizontal_dim_dark" id="0x01080015" />
  <public type="drawable" name="edit_text" id="0x01080016" />
  <public type="drawable" name="btn_dialog" id="0x01080017" />
  <public type="drawable" name="editbox_background" id="0x01080018" />
  <public type="drawable" name="editbox_background_normal" id="0x01080019" />
  <public type="drawable" name="editbox_dropdown_dark_frame" id="0x0108001a" />
  <public type="drawable" name="editbox_dropdown_light_frame" id="0x0108001b" />
  <public type="drawable" name="gallery_thumb" id="0x0108001c" />
  <public type="drawable" name="ic_delete" id="0x0108001d" />
  <public type="drawable" name="ic_lock_idle_charging" id="0x0108001e" />
  <public type="drawable" name="ic_lock_idle_lock" id="0x0108001f" />
  <public type="drawable" name="ic_lock_idle_low_battery" id="0x01080020" />
  <public type="drawable" name="ic_media_ff" id="0x01080021" />
  <public type="drawable" name="ic_media_next" id="0x01080022" />
  <public type="drawable" name="ic_media_pause" id="0x01080023" />
  <public type="drawable" name="ic_media_play" id="0x01080024" />
  <public type="drawable" name="ic_media_previous" id="0x01080025" />
  <public type="drawable" name="ic_media_rew" id="0x01080026" />
  <public type="drawable" name="ic_dialog_alert" id="0x01080027" />
  <public type="drawable" name="ic_dialog_dialer" id="0x01080028" />
  <public type="drawable" name="ic_dialog_email" id="0x01080029" />
  <public type="drawable" name="ic_dialog_map" id="0x0108002a" />
  <public type="drawable" name="ic_input_add" id="0x0108002b" />
  <public type="drawable" name="ic_input_delete" id="0x0108002c" />
  <public type="drawable" name="ic_input_get" id="0x0108002d" />
  <public type="drawable" name="ic_lock_idle_alarm" id="0x0108002e" />
  <public type="drawable" name="ic_lock_lock" id="0x0108002f" />
  <public type="drawable" name="ic_lock_power_off" id="0x01080030" />
  <public type="drawable" name="ic_lock_silent_mode" id="0x01080031" />
  <public type="drawable" name="ic_lock_silent_mode_off" id="0x01080032" />
  <public type="drawable" name="ic_menu_add" id="0x01080033" />
  <public type="drawable" name="ic_menu_agenda" id="0x01080034" />
  <public type="drawable" name="ic_menu_always_landscape_portrait" id="0x01080035" />
  <public type="drawable" name="ic_menu_call" id="0x01080036" />
  <public type="drawable" name="ic_menu_camera" id="0x01080037" />
  <public type="drawable" name="ic_menu_close_clear_cancel" id="0x01080038" />
  <public type="drawable" name="ic_menu_compass" id="0x01080039" />
  <public type="drawable" name="ic_menu_crop" id="0x0108003a" />
  <public type="drawable" name="ic_menu_day" id="0x0108003b" />
  <public type="drawable" name="ic_menu_delete" id="0x0108003c" />
  <public type="drawable" name="ic_menu_directions" id="0x0108003d" />
  <public type="drawable" name="ic_menu_edit" id="0x0108003e" />
  <public type="drawable" name="ic_menu_gallery" id="0x0108003f" />
  <public type="drawable" name="ic_menu_help" id="0x01080040" />
  <public type="drawable" name="ic_menu_info_details" id="0x01080041" />
  <public type="drawable" name="ic_menu_manage" id="0x01080042" />
  <public type="drawable" name="ic_menu_mapmode" id="0x01080043" />
  <public type="drawable" name="ic_menu_month" id="0x01080044" />
  <public type="drawable" name="ic_menu_more" id="0x01080045" />
  <public type="drawable" name="ic_menu_my_calendar" id="0x01080046" />
  <public type="drawable" name="ic_menu_mylocation" id="0x01080047" />
  <public type="drawable" name="ic_menu_myplaces" id="0x01080048" />
  <public type="drawable" name="ic_menu_preferences" id="0x01080049" />
  <public type="drawable" name="ic_menu_recent_history" id="0x0108004a" />
  <public type="drawable" name="ic_menu_report_image" id="0x0108004b" />
  <public type="drawable" name="ic_menu_revert" id="0x0108004c" />
  <public type="drawable" name="ic_menu_rotate" id="0x0108004d" />
  <public type="drawable" name="ic_menu_save" id="0x0108004e" />
  <public type="drawable" name="ic_menu_search" id="0x0108004f" />
  <public type="drawable" name="ic_menu_send" id="0x01080050" />
  <public type="drawable" name="ic_menu_set_as" id="0x01080051" />
  <public type="drawable" name="ic_menu_share" id="0x01080052" />
  <public type="drawable" name="ic_menu_slideshow" id="0x01080053" />
  <public type="drawable" name="ic_menu_today" id="0x01080054" />
  <public type="drawable" name="ic_menu_upload" id="0x01080055" />
  <public type="drawable" name="ic_menu_upload_you_tube" id="0x01080056" />
  <public type="drawable" name="ic_menu_view" id="0x01080057" />
  <public type="drawable" name="ic_menu_week" id="0x01080058" />
  <public type="drawable" name="ic_menu_zoom" id="0x01080059" />
  <public type="drawable" name="ic_notification_clear_all" id="0x0108005a" />
  <public type="drawable" name="ic_notification_overlay" id="0x0108005b" />
  <public type="drawable" name="ic_partial_secure" id="0x0108005c" />
  <public type="drawable" name="ic_popup_disk_full" id="0x0108005d" />
  <public type="drawable" name="ic_popup_reminder" id="0x0108005e" />
  <public type="drawable" name="ic_popup_sync" id="0x0108005f" />
  <public type="drawable" name="ic_search_category_default" id="0x01080060" />
  <public type="drawable" name="ic_secure" id="0x01080061" />
  <public type="drawable" name="list_selector_background" id="0x01080062" />
  <public type="drawable" name="menu_frame" id="0x01080063" />
  <public type="drawable" name="menu_full_frame" id="0x01080064" />
  <public type="drawable" name="menuitem_background" id="0x01080065" />
  <public type="drawable" name="picture_frame" id="0x01080066" />
  <public type="drawable" name="presence_away" id="0x01080067" />
  <public type="drawable" name="presence_busy" id="0x01080068" />
  <public type="drawable" name="presence_invisible" id="0x01080069" />
  <public type="drawable" name="presence_offline" id="0x0108006a" />
  <public type="drawable" name="presence_online" id="0x0108006b" />
  <public type="drawable" name="progress_horizontal" id="0x0108006c" />
  <public type="drawable" name="progress_indeterminate_horizontal" id="0x0108006d" />
  <public type="drawable" name="radiobutton_off_background" id="0x0108006e" />
  <public type="drawable" name="radiobutton_on_background" id="0x0108006f" />
  <public type="drawable" name="spinner_background" id="0x01080070" />
  <public type="drawable" name="spinner_dropdown_background" id="0x01080071" />
  <public type="drawable" name="star_big_on" id="0x01080072" />
  <public type="drawable" name="star_big_off" id="0x01080073" />
  <public type="drawable" name="star_on" id="0x01080074" />
  <public type="drawable" name="star_off" id="0x01080075" />
  <public type="drawable" name="stat_notify_call_mute" id="0x01080076" />
  <public type="drawable" name="stat_notify_chat" id="0x01080077" />
  <public type="drawable" name="stat_notify_error" id="0x01080078" />
  <public type="drawable" name="stat_notify_more" id="0x01080079" />
  <public type="drawable" name="stat_notify_sdcard" id="0x0108007a" />
  <public type="drawable" name="stat_notify_sdcard_usb" id="0x0108007b" />
  <public type="drawable" name="stat_notify_sync" id="0x0108007c" />
  <public type="drawable" name="stat_notify_sync_noanim" id="0x0108007d" />
  <public type="drawable" name="stat_notify_voicemail" id="0x0108007e" />
  <public type="drawable" name="stat_notify_missed_call" id="0x0108007f" />
  <public type="drawable" name="stat_sys_data_bluetooth" id="0x01080080" />
  <public type="drawable" name="stat_sys_download" id="0x01080081" />
  <public type="drawable" name="stat_sys_download_done" id="0x01080082" />
  <public type="drawable" name="stat_sys_headset" id="0x01080083" />
  <!-- @deprecated Replaced by a private asset in the phone app. -->
  <public type="drawable" name="stat_sys_phone_call" id="0x01080084" />
  <!-- @deprecated Replaced by a private asset in the phone app. -->
  <public type="drawable" name="stat_sys_phone_call_forward" id="0x01080085" />
  <!-- @deprecated Replaced by a private asset in the phone app. -->
  <public type="drawable" name="stat_sys_phone_call_on_hold" id="0x01080086" />
  <public type="drawable" name="stat_sys_speakerphone" id="0x01080087" />
  <public type="drawable" name="stat_sys_upload" id="0x01080088" />
  <public type="drawable" name="stat_sys_upload_done" id="0x01080089" />
  <public type="drawable" name="stat_sys_warning" id="0x0108008a" />
  <public type="drawable" name="status_bar_item_app_background" id="0x0108008b" />
  <public type="drawable" name="status_bar_item_background" id="0x0108008c" />
  <public type="drawable" name="sym_action_call" id="0x0108008d" />
  <public type="drawable" name="sym_action_chat" id="0x0108008e" />
  <public type="drawable" name="sym_action_email" id="0x0108008f" />
  <public type="drawable" name="sym_call_incoming" id="0x01080090" />
  <public type="drawable" name="sym_call_missed" id="0x01080091" />
  <public type="drawable" name="sym_call_outgoing" id="0x01080092" />
  <public type="drawable" name="sym_def_app_icon" id="0x01080093" />
  <public type="drawable" name="sym_contact_card" id="0x01080094" />
  <public type="drawable" name="title_bar" id="0x01080095" />
  <public type="drawable" name="toast_frame" id="0x01080096" />
  <public type="drawable" name="zoom_plate" id="0x01080097" />
  <public type="drawable" name="screen_background_dark" id="0x01080098" />
  <public type="drawable" name="screen_background_light" id="0x01080099" />
  <public type="drawable" name="bottom_bar" id="0x0108009a" />
  <public type="drawable" name="ic_dialog_info" id="0x0108009b" />
  <public type="drawable" name="ic_menu_sort_alphabetically" id="0x0108009c" />
  <public type="drawable" name="ic_menu_sort_by_size" id="0x0108009d" />

  <public type="layout" name="activity_list_item" id="0x01090000" />
  <public type="layout" name="expandable_list_content" id="0x01090001" />
  <public type="layout" name="preference_category" id="0x01090002" />
  <public type="layout" name="simple_list_item_1" id="0x01090003" />
  <public type="layout" name="simple_list_item_2" id="0x01090004" />
  <public type="layout" name="simple_list_item_checked" id="0x01090005" />
  <public type="layout" name="simple_expandable_list_item_1" id="0x01090006" />
  <public type="layout" name="simple_expandable_list_item_2" id="0x01090007" />
  <public type="layout" name="simple_spinner_item" id="0x01090008" />
  <public type="layout" name="simple_spinner_dropdown_item" id="0x01090009" />
  <public type="layout" name="simple_dropdown_item_1line" id="0x0109000a" />
  <public type="layout" name="simple_gallery_item" id="0x0109000b" />
  <public type="layout" name="test_list_item" id="0x0109000c" />
  <public type="layout" name="two_line_list_item" id="0x0109000d" />
  <public type="layout" name="browser_link_context_header" id="0x0109000e" />
  <public type="layout" name="simple_list_item_single_choice" id="0x0109000f" />
  <public type="layout" name="simple_list_item_multiple_choice" id="0x01090010" />
  <public type="layout" name="select_dialog_item" id="0x01090011" />
  <public type="layout" name="select_dialog_singlechoice" id="0x01090012" />
  <public type="layout" name="select_dialog_multichoice" id="0x01090013" />

  <public type="anim" name="fade_in" id="0x010a0000" />
  <public type="anim" name="fade_out" id="0x010a0001" />
  <public type="anim" name="slide_in_left" id="0x010a0002" />
  <public type="anim" name="slide_out_right" id="0x010a0003" />
  <public type="anim" name="accelerate_decelerate_interpolator" id="0x010a0004" />
  <!-- Acceleration curve matching Flash's quadratic ease out function. -->
  <public type="anim" name="accelerate_interpolator" id="0x010a0005" />
  <!-- Acceleration curve matching Flash's quadratic ease in function. -->
  <public type="anim" name="decelerate_interpolator" id="0x010a0006" />

<!-- ===============================================================
     Resources added in version 2 of the platform.
     =============================================================== -->
  <eat-comment />

  <public type="attr" name="marqueeRepeatLimit" id="0x0101021d" />

<!-- ===============================================================
     Resources added in version 3 of the platform (Cupcake).
     =============================================================== -->
  <eat-comment />

  <public type="attr" name="windowNoDisplay" id="0x0101021e" />
  <public type="attr" name="backgroundDimEnabled" id="0x0101021f" />
  <public type="attr" name="inputType" id="0x01010220" />
  <public type="attr" name="isDefault" id="0x01010221" />
  <public type="attr" name="windowDisablePreview" id="0x01010222" />
  <public type="attr" name="privateImeOptions" id="0x01010223" />
  <public type="attr" name="editorExtras" id="0x01010224" />
  <public type="attr" name="settingsActivity" id="0x01010225" />
  <public type="attr" name="fastScrollEnabled" id="0x01010226" />
  <public type="attr" name="reqTouchScreen" id="0x01010227" />
  <public type="attr" name="reqKeyboardType" id="0x01010228" />
  <public type="attr" name="reqHardKeyboard" id="0x01010229" />
  <public type="attr" name="reqNavigation" id="0x0101022a" />
  <public type="attr" name="windowSoftInputMode" id="0x0101022b" />
  <public type="attr" name="imeFullscreenBackground" id="0x0101022c" />
  <public type="attr" name="noHistory" id="0x0101022d" />
  <public type="attr" name="headerDividersEnabled" id="0x0101022e" />
  <public type="attr" name="footerDividersEnabled" id="0x0101022f" />
  <public type="attr" name="candidatesTextStyleSpans" id="0x01010230" />
  <public type="attr" name="smoothScrollbar" id="0x01010231" />
  <public type="attr" name="reqFiveWayNav" id="0x01010232" />
  <public type="attr" name="keyBackground" id="0x01010233" />
  <public type="attr" name="keyTextSize" id="0x01010234" />
  <public type="attr" name="labelTextSize" id="0x01010235" />
  <public type="attr" name="keyTextColor" id="0x01010236" />
  <public type="attr" name="keyPreviewLayout" id="0x01010237" />
  <public type="attr" name="keyPreviewOffset" id="0x01010238" />
  <public type="attr" name="keyPreviewHeight" id="0x01010239" />
  <public type="attr" name="verticalCorrection" id="0x0101023a" />
  <public type="attr" name="popupLayout" id="0x0101023b" />
  <public type="attr" name="state_long_pressable" id="0x0101023c" />
  <public type="attr" name="keyWidth" id="0x0101023d" />
  <public type="attr" name="keyHeight" id="0x0101023e" />
  <public type="attr" name="horizontalGap" id="0x0101023f" />
  <public type="attr" name="verticalGap" id="0x01010240" />
  <public type="attr" name="rowEdgeFlags" id="0x01010241" />
  <public type="attr" name="codes" id="0x01010242" />
  <public type="attr" name="popupKeyboard" id="0x01010243" />
  <public type="attr" name="popupCharacters" id="0x01010244" />
  <public type="attr" name="keyEdgeFlags" id="0x01010245" />
  <public type="attr" name="isModifier" id="0x01010246" />
  <public type="attr" name="isSticky" id="0x01010247" />
  <public type="attr" name="isRepeatable" id="0x01010248" />
  <public type="attr" name="iconPreview" id="0x01010249" />
  <public type="attr" name="keyOutputText" id="0x0101024a" />
  <public type="attr" name="keyLabel" id="0x0101024b" />
  <public type="attr" name="keyIcon" id="0x0101024c" />
  <public type="attr" name="keyboardMode" id="0x0101024d" />
  <public type="attr" name="isScrollContainer" id="0x0101024e" />
  <public type="attr" name="fillEnabled" id="0x0101024f" />
  <public type="attr" name="updatePeriodMillis" id="0x01010250" />
  <public type="attr" name="initialLayout" id="0x01010251" />
  <public type="attr" name="voiceSearchMode" id="0x01010252" />
  <public type="attr" name="voiceLanguageModel" id="0x01010253" />
  <public type="attr" name="voicePromptText" id="0x01010254" />
  <public type="attr" name="voiceLanguage" id="0x01010255" />
  <public type="attr" name="voiceMaxResults" id="0x01010256" />
  <public type="attr" name="bottomOffset" id="0x01010257" />
  <public type="attr" name="topOffset" id="0x01010258" />
  <public type="attr" name="allowSingleTap" id="0x01010259" />
  <public type="attr" name="handle" id="0x0101025a" />
  <public type="attr" name="content" id="0x0101025b" />
  <public type="attr" name="animateOnClick" id="0x0101025c" />
  <public type="attr" name="configure" id="0x0101025d" />
  <public type="attr" name="hapticFeedbackEnabled" id="0x0101025e" />
  <public type="attr" name="innerRadius" id="0x0101025f" />
  <public type="attr" name="thickness" id="0x01010260" />
  <public type="attr" name="sharedUserLabel" id="0x01010261" />
  <public type="attr" name="dropDownWidth" id="0x01010262" />
  <public type="attr" name="dropDownAnchor" id="0x01010263" />
  <public type="attr" name="imeOptions" id="0x01010264" />
  <public type="attr" name="imeActionLabel" id="0x01010265" />
  <public type="attr" name="imeActionId" id="0x01010266" />
  <public type="attr" name="imeExtractEnterAnimation" id="0x01010268" />
  <public type="attr" name="imeExtractExitAnimation" id="0x01010269" />

  <!-- The part of the UI shown by an
       {@link android.inputmethodservice.InputMethodService} that contains the
       views for interacting with the user in extraction mode. -->
  <public type="id" name="extractArea" id="0x0102001c" />

  <!-- The part of the UI shown by an
       {@link android.inputmethodservice.InputMethodService} that contains the
       views for displaying candidates for what the user has entered. -->
  <public type="id" name="candidatesArea" id="0x0102001d" />

  <!-- The part of the UI shown by an
       {@link android.inputmethodservice.InputMethodService} that contains the
       views for entering text using the screen. -->
  <public type="id" name="inputArea" id="0x0102001e" />

  <!-- Context menu ID for the "Select All" menu item to select all text
       in a text view. -->
  <public type="id" name="selectAll" id="0x0102001f" />
  <!-- Context menu ID for the "Cut" menu item to copy and delete the currently
       selected (or all) text in a text view to the clipboard. -->
  <public type="id" name="cut" id="0x01020020" />
  <!-- Context menu ID for the "Copy" menu item to copy the currently
       selected (or all) text in a text view to the clipboard. -->
  <public type="id" name="copy" id="0x01020021" />
  <!-- Context menu ID for the "Paste" menu item to copy the current contents
       of the clipboard into the text view. -->
  <public type="id" name="paste" id="0x01020022" />
  <!-- Context menu ID for the "Copy URL" menu item to copy the currently
       selected URL from the text view to the clipboard. -->
  <public type="id" name="copyUrl" id="0x01020023" />
  <!-- Context menu ID for the "Input Method" menu item to being up the
       input method picker dialog, allowing the user to switch to another
       input method. -->
  <public type="id" name="switchInputMethod" id="0x01020024" />
  <!-- View ID of the text editor inside of an extracted text layout. -->
  <public type="id" name="inputExtractEditText" id="0x01020025" />

  <!-- View ID of the {@link android.inputmethodservice.KeyboardView} within
        an input method's input area. -->
  <public type="id" name="keyboardView" id="0x01020026" />
  <!-- View ID of a {@link android.view.View} to close a popup keyboard -->
  <public type="id" name="closeButton" id="0x01020027" />

  <!-- Menu ID to perform a "start selecting text" operation. -->
  <public type="id" name="startSelectingText" id="0x01020028" />
  <!-- Menu ID to perform a "stop selecting text" operation. -->
  <public type="id" name="stopSelectingText" id="0x01020029" />
  <!-- Menu ID to perform a "add to dictionary" operation. -->
  <public type="id" name="addToDictionary" id="0x0102002a" />

  <public type="style" name="Theme.InputMethod" id="0x01030054" />
  <public type="style" name="Theme.NoDisplay" id="0x01030055" />
  <public type="style" name="Animation.InputMethod" id="0x01030056" />
  <public type="style" name="Widget.KeyboardView" id="0x01030057" />
  <public type="style" name="ButtonBar" id="0x01030058" />
  <public type="style" name="Theme.Panel" id="0x01030059" />
  <public type="style" name="Theme.Light.Panel" id="0x0103005a" />

  <public type="string" name="dialog_alert_title" id="0x01040014" />
  <public type="string" name="VideoView_error_text_invalid_progressive_playback" id="0x01040015" />

  <public type="drawable" name="ic_btn_speak_now" id="0x010800a4" />

  <!--  Drawable to use as a background for separators on a list with a dark background -->
  <public type="drawable" name="dark_header" id="0x010800a5" />

  <!--  Drawable to use as a background for a taller version of the titlebar -->
  <public type="drawable" name="title_bar_tall" id="0x010800a6" />

  <public type="integer" name="config_shortAnimTime" id="0x010e0000" />
  <public type="integer" name="config_mediumAnimTime" id="0x010e0001" />
  <public type="integer" name="config_longAnimTime" id="0x010e0002" />

<!-- ===============================================================
     Resources added in version 4 of the platform (Donut).
     =============================================================== -->
  <eat-comment />

  <public type="attr" name="tension" id="0x0101026a" />
  <public type="attr" name="extraTension" id="0x0101026b" />
  <public type="attr" name="anyDensity" id="0x0101026c" />
  <public type="attr" name="searchSuggestThreshold" id="0x0101026d" />
  <public type="attr" name="includeInGlobalSearch" id="0x0101026e" />
  <public type="attr" name="onClick" id="0x0101026f" />
  <public type="attr" name="targetSdkVersion" id="0x01010270" />
  <public type="attr" name="maxSdkVersion" id="0x01010271" />
  <public type="attr" name="testOnly" id="0x01010272" />
  <public type="attr" name="contentDescription" id="0x01010273" />
  <public type="attr" name="gestureStrokeWidth" id="0x01010274" />
  <public type="attr" name="gestureColor" id="0x01010275" />
  <public type="attr" name="uncertainGestureColor" id="0x01010276" />
  <public type="attr" name="fadeOffset" id="0x01010277" />
  <public type="attr" name="fadeDuration" id="0x01010278" />
  <public type="attr" name="gestureStrokeType" id="0x01010279" />
  <public type="attr" name="gestureStrokeLengthThreshold" id="0x0101027a" />
  <public type="attr" name="gestureStrokeSquarenessThreshold" id="0x0101027b" />
  <public type="attr" name="gestureStrokeAngleThreshold" id="0x0101027c" />
  <public type="attr" name="eventsInterceptionEnabled" id="0x0101027d" />
  <public type="attr" name="fadeEnabled" id="0x0101027e" />
  <public type="attr" name="backupAgent" id="0x0101027f" />
  <public type="attr" name="allowBackup" id="0x01010280" />
  <public type="attr" name="glEsVersion" id="0x01010281" />
  <public type="attr" name="queryAfterZeroResults" id="0x01010282" />
  <public type="attr" name="dropDownHeight" id="0x01010283" />
  <public type="attr" name="smallScreens" id="0x01010284" />
  <public type="attr" name="normalScreens" id="0x01010285" />
  <public type="attr" name="largeScreens" id="0x01010286" />
  <public type="attr" name="progressBarStyleInverse" id="0x01010287" />
  <public type="attr" name="progressBarStyleSmallInverse" id="0x01010288" />
  <public type="attr" name="progressBarStyleLargeInverse" id="0x01010289" />
  <public type="attr" name="searchSettingsDescription" id="0x0101028a" />
  <public type="attr" name="textColorPrimaryInverseDisableOnly" id="0x0101028b" />
  <public type="attr" name="autoUrlDetect" id="0x0101028c" />
  <public type="attr" name="resizeable" id="0x0101028d" />

  <public type="style" name="Widget.ProgressBar.Inverse" id="0x0103005b" />
  <public type="style" name="Widget.ProgressBar.Large.Inverse" id="0x0103005c" />
  <public type="style" name="Widget.ProgressBar.Small.Inverse" id="0x0103005d" />

  <!-- @deprecated Replaced by a private asset in the phone app. -->
  <public type="drawable" name="stat_sys_vp_phone_call" id="0x010800a7" />
  <!-- @deprecated Replaced by a private asset in the phone app. -->
  <public type="drawable" name="stat_sys_vp_phone_call_on_hold" id="0x010800a8" />

  <public type="anim" name="anticipate_interpolator" id="0x010a0007" />
  <public type="anim" name="overshoot_interpolator" id="0x010a0008" />
  <public type="anim" name="anticipate_overshoot_interpolator" id="0x010a0009" />
  <public type="anim" name="bounce_interpolator" id="0x010a000a" />
  <public type="anim" name="linear_interpolator" id="0x010a000b" />

<!-- ===============================================================
     Resources added in version 5 of the platform (Eclair).
     =============================================================== -->
  <eat-comment />

  <public type="attr" name="required" id="0x0101028e" />
  <public type="attr" name="accountType" id="0x0101028f" />
  <public type="attr" name="contentAuthority" id="0x01010290" />
  <public type="attr" name="userVisible" id="0x01010291" />
  <public type="attr" name="windowShowWallpaper" id="0x01010292" />
  <public type="attr" name="wallpaperOpenEnterAnimation" id="0x01010293" />
  <public type="attr" name="wallpaperOpenExitAnimation" id="0x01010294" />
  <public type="attr" name="wallpaperCloseEnterAnimation" id="0x01010295" />
  <public type="attr" name="wallpaperCloseExitAnimation" id="0x01010296" />
  <public type="attr" name="wallpaperIntraOpenEnterAnimation" id="0x01010297" />
  <public type="attr" name="wallpaperIntraOpenExitAnimation" id="0x01010298" />
  <public type="attr" name="wallpaperIntraCloseEnterAnimation" id="0x01010299" />
  <public type="attr" name="wallpaperIntraCloseExitAnimation" id="0x0101029a" />
  <public type="attr" name="supportsUploading" id="0x0101029b" />
  <public type="attr" name="killAfterRestore" id="0x0101029c" />
  <public type="attr" name="restoreNeedsApplication" id="0x0101029d" />
  <public type="attr" name="smallIcon" id="0x0101029e" />
  <public type="attr" name="accountPreferences" id="0x0101029f" />
  <public type="attr" name="textAppearanceSearchResultSubtitle" id="0x010102a0" />
  <public type="attr" name="textAppearanceSearchResultTitle" id="0x010102a1" />
  <public type="attr" name="summaryColumn" id="0x010102a2" />
  <public type="attr" name="detailColumn" id="0x010102a3" />
  <public type="attr" name="detailSocialSummary" id="0x010102a4" />
  <public type="attr" name="thumbnail" id="0x010102a5" />
  <public type="attr" name="detachWallpaper" id="0x010102a6" />
  <public type="attr" name="finishOnCloseSystemDialogs" id="0x010102a7" />
  <public type="attr" name="scrollbarFadeDuration" id="0x010102a8" />
  <public type="attr" name="scrollbarDefaultDelayBeforeFade" id="0x010102a9" />
  <public type="attr" name="fadeScrollbars" id="0x010102aa" />
  <public type="attr" name="colorBackgroundCacheHint" id="0x010102ab" />
  <public type="attr" name="dropDownHorizontalOffset" id="0x010102ac" />
  <public type="attr" name="dropDownVerticalOffset" id="0x010102ad" />

  <public type="style" name="Theme.Wallpaper" id="0x0103005e" />
  <public type="style" name="Theme.Wallpaper.NoTitleBar" id="0x0103005f" />
  <public type="style" name="Theme.Wallpaper.NoTitleBar.Fullscreen" id="0x01030060" />
  <public type="style" name="Theme.WallpaperSettings" id="0x01030061" />
  <public type="style" name="Theme.Light.WallpaperSettings" id="0x01030062" />
  <public type="style" name="TextAppearance.SearchResult.Title" id="0x01030063" />
  <public type="style" name="TextAppearance.SearchResult.Subtitle" id="0x01030064" />

  <!-- Semi-transparent background that can be used when placing a dark
       themed UI on top of some arbitrary background (such as the
       wallpaper).  This darkens the background sufficiently that the UI
       can be seen. -->
  <public type="drawable" name="screen_background_dark_transparent" id="0x010800a9" />
  <public type="drawable" name="screen_background_light_transparent" id="0x010800aa" />
  <public type="drawable" name="stat_notify_sdcard_prepare" id="0x010800ab" />

<!-- ===============================================================
     Resources added in version 6 of the platform (Eclair 2.0.1).
     =============================================================== -->
  <eat-comment />

  <public type="attr" name="quickContactBadgeStyleWindowSmall" id="0x010102ae" />
  <public type="attr" name="quickContactBadgeStyleWindowMedium" id="0x010102af" />
  <public type="attr" name="quickContactBadgeStyleWindowLarge" id="0x010102b0" />
  <public type="attr" name="quickContactBadgeStyleSmallWindowSmall" id="0x010102b1" />
  <public type="attr" name="quickContactBadgeStyleSmallWindowMedium" id="0x010102b2" />
  <public type="attr" name="quickContactBadgeStyleSmallWindowLarge" id="0x010102b3" />

<!-- ===============================================================
     Resources added in version 7 of the platform (Eclair MR1).
     =============================================================== -->
  <eat-comment />

  <public type="attr" name="author" id="0x010102b4" />
  <public type="attr" name="autoStart" id="0x010102b5" />


<!-- ===============================================================
     Resources added in version 8 of the platform (Eclair MR2).
     =============================================================== -->
  <eat-comment />

  <public type="attr" name="expandableListViewWhiteStyle" id="0x010102b6" />

<!-- ===============================================================
     Resources added in version 8 of the platform (Froyo / 2.2)
     =============================================================== -->
  <eat-comment />
  <public type="attr" name="installLocation" id="0x010102b7" />
  <public type="attr" name="vmSafeMode" id="0x010102b8" />
  <public type="attr" name="webTextViewStyle" id="0x010102b9" />
  <public type="attr" name="restoreAnyVersion" id="0x010102ba" />
  <public type="attr" name="tabStripLeft" id="0x010102bb" />
  <public type="attr" name="tabStripRight" id="0x010102bc" />
  <public type="attr" name="tabStripEnabled" id="0x010102bd" />

  <public type="id" name="custom" id="0x0102002b" />

  <public type="anim" name="cycle_interpolator" id="0x010a000c" />

<!-- ===============================================================
     Resources added in version 9 of the platform (Gingerbread / 2.3)
     =============================================================== -->
  <eat-comment />
  <public type="attr" name="logo" id="0x010102be" />
  <public type="attr" name="xlargeScreens" id="0x010102bf" />
  <public type="attr" name="immersive" id="0x010102c0" />
  <public type="attr" name="overScrollMode" id="0x010102c1" />
  <public type="attr" name="overScrollHeader" id="0x010102c2" />
  <public type="attr" name="overScrollFooter" id="0x010102c3" />
  <public type="attr" name="filterTouchesWhenObscured" id="0x010102c4" />
  <public type="attr" name="textSelectHandleLeft" id="0x010102c5" />
  <public type="attr" name="textSelectHandleRight" id="0x010102c6" />
  <public type="attr" name="textSelectHandle" id="0x010102c7" />
  <public type="attr" name="textSelectHandleWindowStyle" id="0x010102c8" />
  <public type="attr" name="popupAnimationStyle" id="0x010102c9" />
  <public type="attr" name="screenSize" id="0x010102ca" />
  <public type="attr" name="screenDensity" id="0x010102cb" />

  <!-- presence drawables for videochat or audiochat capable contacts -->
  <public type="drawable" name="presence_video_away" id="0x010800ac" />
  <public type="drawable" name="presence_video_busy" id="0x010800ad" />
  <public type="drawable" name="presence_video_online" id="0x010800ae" />
  <public type="drawable" name="presence_audio_away" id="0x010800af" />
  <public type="drawable" name="presence_audio_busy" id="0x010800b0" />
  <public type="drawable" name="presence_audio_online" id="0x010800b1" />

  <public type="style" name="TextAppearance.StatusBar.Title" id="0x01030065" />
  <public type="style" name="TextAppearance.StatusBar.Icon" id="0x01030066" />
  <public type="style" name="TextAppearance.StatusBar.EventContent" id="0x01030067" />
  <public type="style" name="TextAppearance.StatusBar.EventContent.Title" id="0x01030068" />

<!-- ===============================================================
     Resources added in version 11 of the platform (Honeycomb / 3.0).
     =============================================================== -->
  <eat-comment />

  <public type="attr" name="allContactsName" id="0x010102cc" />
  <public type="attr" name="windowActionBar" id="0x010102cd" />
  <public type="attr" name="actionBarStyle" id="0x010102ce" />
  <public type="attr" name="navigationMode" id="0x010102cf" />
  <public type="attr" name="displayOptions" id="0x010102d0" />
  <public type="attr" name="subtitle" id="0x010102d1" />
  <public type="attr" name="customNavigationLayout" id="0x010102d2" />
  <public type="attr" name="hardwareAccelerated" id="0x010102d3" />
  <public type="attr" name="measureWithLargestChild" id="0x010102d4" />
  <public type="attr" name="animateFirstView" id="0x010102d5" />
  <public type="attr" name="dropDownSpinnerStyle" id="0x010102d6" />
  <public type="attr" name="actionDropDownStyle" id="0x010102d7" />
  <public type="attr" name="actionButtonStyle" id="0x010102d8" />
  <public type="attr" name="showAsAction" id="0x010102d9" />
  <public type="attr" name="previewImage" id="0x010102da" />
  <public type="attr" name="actionModeBackground" id="0x010102db" />
  <public type="attr" name="actionModeCloseDrawable" id="0x010102dc" />
  <public type="attr" name="windowActionModeOverlay" id="0x010102dd" />
  <public type="attr" name="valueFrom" id="0x010102de" />
  <public type="attr" name="valueTo" id="0x010102df" />
  <public type="attr" name="valueType" id="0x010102e0" />
  <public type="attr" name="propertyName" id="0x010102e1" />
  <public type="attr" name="ordering" id="0x010102e2" />
  <public type="attr" name="fragment" id="0x010102e3" />
  <public type="attr" name="windowActionBarOverlay" id="0x010102e4" />
  <public type="attr" name="fragmentOpenEnterAnimation" id="0x010102e5" />
  <public type="attr" name="fragmentOpenExitAnimation" id="0x010102e6" />
  <public type="attr" name="fragmentCloseEnterAnimation" id="0x010102e7" />
  <public type="attr" name="fragmentCloseExitAnimation" id="0x010102e8" />
  <public type="attr" name="fragmentFadeEnterAnimation" id="0x010102e9" />
  <public type="attr" name="fragmentFadeExitAnimation" id="0x010102ea" />
  <public type="attr" name="actionBarSize" id="0x010102eb" />
  <public type="attr" name="imeSubtypeLocale" id="0x010102ec" />
  <public type="attr" name="imeSubtypeMode" id="0x010102ed" />
  <public type="attr" name="imeSubtypeExtraValue" id="0x010102ee" />
  <public type="attr" name="splitMotionEvents" id="0x010102ef" />
  <public type="attr" name="listChoiceBackgroundIndicator" id="0x010102f0" />
  <public type="attr" name="spinnerMode" id="0x010102f1" />
  <public type="attr" name="animateLayoutChanges" id="0x010102f2" />
  <public type="attr" name="actionBarTabStyle" id="0x010102f3" />
  <public type="attr" name="actionBarTabBarStyle" id="0x010102f4" />
  <public type="attr" name="actionBarTabTextStyle" id="0x010102f5" />
  <public type="attr" name="actionOverflowButtonStyle" id="0x010102f6" />
  <public type="attr" name="actionModeCloseButtonStyle" id="0x010102f7" />
  <public type="attr" name="titleTextStyle" id="0x010102f8" />
  <public type="attr" name="subtitleTextStyle" id="0x010102f9" />
  <public type="attr" name="iconifiedByDefault" id="0x010102fa" />
  <public type="attr" name="actionLayout" id="0x010102fb" />
  <public type="attr" name="actionViewClass" id="0x010102fc" />
  <public type="attr" name="activatedBackgroundIndicator" id="0x010102fd" />
  <public type="attr" name="state_activated" id="0x010102fe" />
  <public type="attr" name="listPopupWindowStyle" id="0x010102ff" />
  <public type="attr" name="popupMenuStyle" id="0x01010300" />
  <public type="attr" name="textAppearanceLargePopupMenu" id="0x01010301" />
  <public type="attr" name="textAppearanceSmallPopupMenu" id="0x01010302" />
  <public type="attr" name="breadCrumbTitle" id="0x01010303" />
  <public type="attr" name="breadCrumbShortTitle" id="0x01010304" />
  <public type="attr" name="listDividerAlertDialog" id="0x01010305" />
  <public type="attr" name="textColorAlertDialogListItem" id="0x01010306" />
  <public type="attr" name="loopViews" id="0x01010307" />
  <public type="attr" name="dialogTheme" id="0x01010308" />
  <public type="attr" name="alertDialogTheme" id="0x01010309" />
  <public type="attr" name="dividerVertical" id="0x0101030a" />
  <public type="attr" name="homeAsUpIndicator" id="0x0101030b" />
  <public type="attr" name="enterFadeDuration" id="0x0101030c" />
  <public type="attr" name="exitFadeDuration" id="0x0101030d" />
  <public type="attr" name="selectableItemBackground" id="0x0101030e" />
  <public type="attr" name="autoAdvanceViewId" id="0x0101030f" />
  <public type="attr" name="useIntrinsicSizeAsMinimum" id="0x01010310" />
  <public type="attr" name="actionModeCutDrawable" id="0x01010311" />
  <public type="attr" name="actionModeCopyDrawable" id="0x01010312" />
  <public type="attr" name="actionModePasteDrawable" id="0x01010313" />
  <public type="attr" name="textEditPasteWindowLayout" id="0x01010314" />
  <public type="attr" name="textEditNoPasteWindowLayout" id="0x01010315" />
  <public type="attr" name="textIsSelectable" id="0x01010316" />
  <public type="attr" name="windowEnableSplitTouch" id="0x01010317" />
  <public type="attr" name="indeterminateProgressStyle" id="0x01010318" />
  <public type="attr" name="progressBarPadding" id="0x01010319" />
  <!-- @deprecated Not used by the framework. -->
  <public type="attr" name="animationResolution" id="0x0101031a" />
  <public type="attr" name="state_accelerated" id="0x0101031b" />
  <public type="attr" name="baseline" id="0x0101031c" />
  <public type="attr" name="homeLayout" id="0x0101031d" />
  <public type="attr" name="opacity" id="0x0101031e" />
  <public type="attr" name="alpha" id="0x0101031f" />
  <public type="attr" name="transformPivotX" id="0x01010320" />
  <public type="attr" name="transformPivotY" id="0x01010321" />
  <public type="attr" name="translationX" id="0x01010322" />
  <public type="attr" name="translationY" id="0x01010323" />
  <public type="attr" name="scaleX" id="0x01010324" />
  <public type="attr" name="scaleY" id="0x01010325" />
  <public type="attr" name="rotation" id="0x01010326" />
  <public type="attr" name="rotationX" id="0x01010327" />
  <public type="attr" name="rotationY" id="0x01010328" />
  <public type="attr" name="showDividers" id="0x01010329" />
  <public type="attr" name="dividerPadding" id="0x0101032a" />
  <public type="attr" name="borderlessButtonStyle" id="0x0101032b" />
  <public type="attr" name="dividerHorizontal" id="0x0101032c" />
  <public type="attr" name="itemPadding" id="0x0101032d" />
  <public type="attr" name="buttonBarStyle" id="0x0101032e" />
  <public type="attr" name="buttonBarButtonStyle" id="0x0101032f" />
  <public type="attr" name="segmentedButtonStyle" id="0x01010330" />
  <public type="attr" name="staticWallpaperPreview" id="0x01010331" />
  <public type="attr" name="allowParallelSyncs" id="0x01010332" />
  <public type="attr" name="isAlwaysSyncable" id="0x01010333" />
  <public type="attr" name="verticalScrollbarPosition" id="0x01010334" />
  <public type="attr" name="fastScrollAlwaysVisible" id="0x01010335" />
  <public type="attr" name="fastScrollThumbDrawable" id="0x01010336" />
  <public type="attr" name="fastScrollPreviewBackgroundLeft" id="0x01010337" />
  <public type="attr" name="fastScrollPreviewBackgroundRight" id="0x01010338" />
  <public type="attr" name="fastScrollTrackDrawable" id="0x01010339" />
  <public type="attr" name="fastScrollOverlayPosition" id="0x0101033a" />
  <public type="attr" name="customTokens" id="0x0101033b" />
  <public type="attr" name="nextFocusForward" id="0x0101033c" />
  <public type="attr" name="firstDayOfWeek" id="0x0101033d" />
  <public type="attr" name="showWeekNumber" id="0x0101033e" />
  <public type="attr" name="minDate" id="0x0101033f" />
  <public type="attr" name="maxDate" id="0x01010340" />
  <public type="attr" name="shownWeekCount" id="0x01010341" />
  <public type="attr" name="selectedWeekBackgroundColor" id="0x01010342" />
  <public type="attr" name="focusedMonthDateColor" id="0x01010343" />
  <public type="attr" name="unfocusedMonthDateColor" id="0x01010344" />
  <public type="attr" name="weekNumberColor" id="0x01010345" />
  <public type="attr" name="weekSeparatorLineColor" id="0x01010346" />
  <public type="attr" name="selectedDateVerticalBar" id="0x01010347" />
  <public type="attr" name="weekDayTextAppearance" id="0x01010348" />
  <public type="attr" name="dateTextAppearance" id="0x01010349" />
  <public type="attr" name="solidColor" id="0x0101034a" />
  <public type="attr" name="spinnersShown" id="0x0101034b" />
  <public type="attr" name="calendarViewShown" id="0x0101034c" />
  <public type="attr" name="state_multiline" id="0x0101034d" />
  <public type="attr" name="detailsElementBackground" id="0x0101034e" />
  <public type="attr" name="textColorHighlightInverse" id="0x0101034f" />
  <public type="attr" name="textColorLinkInverse" id="0x01010350" />
  <public type="attr" name="editTextColor" id="0x01010351" />
  <public type="attr" name="editTextBackground" id="0x01010352" />
  <public type="attr" name="horizontalScrollViewStyle" id="0x01010353" />
  <public type="attr" name="layerType" id="0x01010354" />
  <public type="attr" name="alertDialogIcon" id="0x01010355" />
  <public type="attr" name="windowMinWidthMajor" id="0x01010356" />
  <public type="attr" name="windowMinWidthMinor" id="0x01010357" />
  <public type="attr" name="queryHint" id="0x01010358" />
  <public type="attr" name="fastScrollTextColor" id="0x01010359" />
  <public type="attr" name="largeHeap" id="0x0101035a" />
  <public type="attr" name="windowCloseOnTouchOutside" id="0x0101035b" />
  <public type="attr" name="datePickerStyle" id="0x0101035c" />
  <public type="attr" name="calendarViewStyle" id="0x0101035d" />
  <public type="attr" name="textEditSidePasteWindowLayout" id="0x0101035e" />
  <public type="attr" name="textEditSideNoPasteWindowLayout" id="0x0101035f" />
  <public type="attr" name="actionMenuTextAppearance" id="0x01010360" />
  <public type="attr" name="actionMenuTextColor" id="0x01010361" />

  <!-- A simple fade-in animation. -->
  <public type="animator" name="fade_in" id="0x010b0000" />
  <!-- A simple fade-out animation. -->
  <public type="animator" name="fade_out" id="0x010b0001" />

  <!-- Acceleration curve matching a quadtratic ease out function. -->
  <public type="interpolator" name="accelerate_quad" id="0x010c0000" />
  <!-- Acceleration curve matching a quadtratic ease in function. -->
  <public type="interpolator" name="decelerate_quad" id="0x010c0001" />

  <!-- Acceleration curve matching a cubic ease out function. -->
  <public type="interpolator" name="accelerate_cubic" id="0x010c0002" />
  <!-- Acceleration curve matching a cubic ease in function. -->
  <public type="interpolator" name="decelerate_cubic" id="0x010c0003" />
  <!-- Acceleration curve matching a quint ease out function. -->
  <public type="interpolator" name="accelerate_quint" id="0x010c0004" />
  <!-- Acceleration curve matching a quint ease in function. -->
  <public type="interpolator" name="decelerate_quint" id="0x010c0005" />
  <!-- Acceleration curve matching an ease in + ease out function -->
  <public type="interpolator" name="accelerate_decelerate" id="0x010c0006" />
  <!-- An interpolator where the change starts backward then flings forward. -->
  <public type="interpolator" name="anticipate" id="0x010c0007" />
  <!-- An interpolator where the change flings forward and overshoots the last
       value then comes back. -->
  <public type="interpolator" name="overshoot" id="0x010c0008" />
  <!-- An interpolator where the change starts backward then flings forward and
       overshoots the target value and finally goes back to the final value. -->
  <public type="interpolator" name="anticipate_overshoot" id="0x010c0009" />
  <!-- An interpolator where the change bounces at the end. -->
  <public type="interpolator" name="bounce" id="0x010c000a" />
  <!-- An interpolator where the rate of change is constant. -->
  <public type="interpolator" name="linear" id="0x010c000b" />
  <!-- Repeats the animation for one cycle. The rate of change follows a
       sinusoidal pattern. -->
  <public type="interpolator" name="cycle" id="0x010c000c" />

  <public type="id" name="home" id="0x0102002c" />
  <!-- Context menu ID for the "Select text..." menu item to switch to text
       selection context mode in text views. -->
  <public type="id" name="selectTextMode" id="0x0102002d" />

  <public type="dimen" name="dialog_min_width_major" id="0x01050003" />
  <public type="dimen" name="dialog_min_width_minor" id="0x01050004" />
  <public type="dimen" name="notification_large_icon_width" id="0x01050005" />
  <public type="dimen" name="notification_large_icon_height" id="0x01050006" />

  <!-- Standard content view for a {@link android.app.ListFragment}.
       If you are implementing a subclass of ListFragment with your
       own customized content, you can include this layout in that
       content to still retain all of the standard functionality of
       the base class. -->
  <public type="layout" name="list_content" id="0x01090014" />

  <!-- A simple ListView item layout which can contain text and support (single or multiple) item selection. -->
  <public type="layout" name="simple_selectable_list_item" id="0x01090015" />

  <!-- A version of {@link #simple_list_item_1} that is able to change its
       background state to indicate when it is activated (that is checked by
       a ListView). -->
  <public type="layout" name="simple_list_item_activated_1" id="0x01090016" />

  <!-- A version of {@link #simple_list_item_2} that is able to change its
       background state to indicate when it is activated (that is checked by
       a ListView). -->
  <public type="layout" name="simple_list_item_activated_2" id="0x01090017" />

  <public type="drawable" name="dialog_holo_dark_frame" id="0x010800b2" />
  <public type="drawable" name="dialog_holo_light_frame" id="0x010800b3" />

  <public type="style" name="Theme.WithActionBar" id="0x01030069" />
  <public type="style" name="Theme.NoTitleBar.OverlayActionModes" id="0x0103006a" />
  <public type="style" name="Theme.Holo" id="0x0103006b" />
  <public type="style" name="Theme.Holo.NoActionBar" id="0x0103006c" />
  <public type="style" name="Theme.Holo.NoActionBar.Fullscreen" id="0x0103006d" />
  <public type="style" name="Theme.Holo.Light" id="0x0103006e" />
  <public type="style" name="Theme.Holo.Dialog" id="0x0103006f" />
  <public type="style" name="Theme.Holo.Dialog.MinWidth" id="0x01030070" />
  <public type="style" name="Theme.Holo.Dialog.NoActionBar" id="0x01030071" />
  <public type="style" name="Theme.Holo.Dialog.NoActionBar.MinWidth" id="0x01030072" />
  <public type="style" name="Theme.Holo.Light.Dialog" id="0x01030073" />
  <public type="style" name="Theme.Holo.Light.Dialog.MinWidth" id="0x01030074" />
  <public type="style" name="Theme.Holo.Light.Dialog.NoActionBar" id="0x01030075" />
  <public type="style" name="Theme.Holo.Light.Dialog.NoActionBar.MinWidth" id="0x01030076" />
  <public type="style" name="Theme.Holo.DialogWhenLarge" id="0x01030077" />
  <public type="style" name="Theme.Holo.DialogWhenLarge.NoActionBar" id="0x01030078" />
  <public type="style" name="Theme.Holo.Light.DialogWhenLarge" id="0x01030079" />
  <public type="style" name="Theme.Holo.Light.DialogWhenLarge.NoActionBar" id="0x0103007a" />
  <public type="style" name="Theme.Holo.Panel" id="0x0103007b" />
  <public type="style" name="Theme.Holo.Light.Panel" id="0x0103007c" />
  <public type="style" name="Theme.Holo.Wallpaper" id="0x0103007d" />
  <public type="style" name="Theme.Holo.Wallpaper.NoTitleBar" id="0x0103007e" />
  <public type="style" name="Theme.Holo.InputMethod" id="0x0103007f" />
  <public type="style" name="TextAppearance.Widget.PopupMenu.Large" id="0x01030080" />
  <public type="style" name="TextAppearance.Widget.PopupMenu.Small" id="0x01030081" />
  <public type="style" name="Widget.ActionBar" id="0x01030082" />
  <public type="style" name="Widget.Spinner.DropDown" id="0x01030083" />
  <public type="style" name="Widget.ActionButton" id="0x01030084" />
  <public type="style" name="Widget.ListPopupWindow" id="0x01030085" />
  <public type="style" name="Widget.PopupMenu" id="0x01030086" />
  <public type="style" name="Widget.ActionButton.Overflow" id="0x01030087" />
  <public type="style" name="Widget.ActionButton.CloseMode" id="0x01030088" />
  <public type="style" name="Widget.FragmentBreadCrumbs" id="0x01030089" />
  <public type="style" name="Widget.Holo" id="0x0103008a" />
  <public type="style" name="Widget.Holo.Button" id="0x0103008b" />
  <public type="style" name="Widget.Holo.Button.Small" id="0x0103008c" />
  <public type="style" name="Widget.Holo.Button.Inset" id="0x0103008d" />
  <public type="style" name="Widget.Holo.Button.Toggle" id="0x0103008e" />
  <public type="style" name="Widget.Holo.TextView" id="0x0103008f" />
  <public type="style" name="Widget.Holo.AutoCompleteTextView" id="0x01030090" />
  <public type="style" name="Widget.Holo.CompoundButton.CheckBox" id="0x01030091" />
  <public type="style" name="Widget.Holo.ListView.DropDown" id="0x01030092" />
  <public type="style" name="Widget.Holo.EditText" id="0x01030093" />
  <public type="style" name="Widget.Holo.ExpandableListView" id="0x01030094" />
  <public type="style" name="Widget.Holo.GridView" id="0x01030095" />
  <public type="style" name="Widget.Holo.ImageButton" id="0x01030096" />
  <public type="style" name="Widget.Holo.ListView" id="0x01030097" />
  <public type="style" name="Widget.Holo.PopupWindow" id="0x01030098" />
  <public type="style" name="Widget.Holo.ProgressBar" id="0x01030099" />
  <public type="style" name="Widget.Holo.ProgressBar.Horizontal" id="0x0103009a" />
  <public type="style" name="Widget.Holo.ProgressBar.Small" id="0x0103009b" />
  <public type="style" name="Widget.Holo.ProgressBar.Small.Title" id="0x0103009c" />
  <public type="style" name="Widget.Holo.ProgressBar.Large" id="0x0103009d" />
  <public type="style" name="Widget.Holo.SeekBar" id="0x0103009e" />
  <public type="style" name="Widget.Holo.RatingBar" id="0x0103009f" />
  <public type="style" name="Widget.Holo.RatingBar.Indicator" id="0x010300a0" />
  <public type="style" name="Widget.Holo.RatingBar.Small" id="0x010300a1" />
  <public type="style" name="Widget.Holo.CompoundButton.RadioButton" id="0x010300a2" />
  <public type="style" name="Widget.Holo.ScrollView" id="0x010300a3" />
  <public type="style" name="Widget.Holo.HorizontalScrollView" id="0x010300a4" />
  <public type="style" name="Widget.Holo.Spinner" id="0x010300a5" />
  <public type="style" name="Widget.Holo.CompoundButton.Star" id="0x010300a6" />
  <public type="style" name="Widget.Holo.TabWidget" id="0x010300a7" />
  <public type="style" name="Widget.Holo.WebTextView" id="0x010300a8" />
  <public type="style" name="Widget.Holo.WebView" id="0x010300a9" />
  <public type="style" name="Widget.Holo.DropDownItem" id="0x010300aa" />
  <public type="style" name="Widget.Holo.DropDownItem.Spinner" id="0x010300ab" />
  <public type="style" name="Widget.Holo.TextView.SpinnerItem" id="0x010300ac" />
  <public type="style" name="Widget.Holo.ListPopupWindow" id="0x010300ad" />
  <public type="style" name="Widget.Holo.PopupMenu" id="0x010300ae" />
  <public type="style" name="Widget.Holo.ActionButton" id="0x010300af" />
  <public type="style" name="Widget.Holo.ActionButton.Overflow" id="0x010300b0" />
  <public type="style" name="Widget.Holo.ActionButton.TextButton" id="0x010300b1" />
  <public type="style" name="Widget.Holo.ActionMode" id="0x010300b2" />
  <public type="style" name="Widget.Holo.ActionButton.CloseMode" id="0x010300b3" />
  <public type="style" name="Widget.Holo.ActionBar" id="0x010300b4" />
  <public type="style" name="Widget.Holo.Light" id="0x010300b5" />
  <public type="style" name="Widget.Holo.Light.Button" id="0x010300b6" />
  <public type="style" name="Widget.Holo.Light.Button.Small" id="0x010300b7" />
  <public type="style" name="Widget.Holo.Light.Button.Inset" id="0x010300b8" />
  <public type="style" name="Widget.Holo.Light.Button.Toggle" id="0x010300b9" />
  <public type="style" name="Widget.Holo.Light.TextView" id="0x010300ba" />
  <public type="style" name="Widget.Holo.Light.AutoCompleteTextView" id="0x010300bb" />
  <public type="style" name="Widget.Holo.Light.CompoundButton.CheckBox" id="0x010300bc" />
  <public type="style" name="Widget.Holo.Light.ListView.DropDown" id="0x010300bd" />
  <public type="style" name="Widget.Holo.Light.EditText" id="0x010300be" />
  <public type="style" name="Widget.Holo.Light.ExpandableListView" id="0x010300bf" />
  <public type="style" name="Widget.Holo.Light.GridView" id="0x010300c0" />
  <public type="style" name="Widget.Holo.Light.ImageButton" id="0x010300c1" />
  <public type="style" name="Widget.Holo.Light.ListView" id="0x010300c2" />
  <public type="style" name="Widget.Holo.Light.PopupWindow" id="0x010300c3" />
  <public type="style" name="Widget.Holo.Light.ProgressBar" id="0x010300c4" />
  <public type="style" name="Widget.Holo.Light.ProgressBar.Horizontal" id="0x010300c5" />
  <public type="style" name="Widget.Holo.Light.ProgressBar.Small" id="0x010300c6" />
  <public type="style" name="Widget.Holo.Light.ProgressBar.Small.Title" id="0x010300c7" />
  <public type="style" name="Widget.Holo.Light.ProgressBar.Large" id="0x010300c8" />
  <public type="style" name="Widget.Holo.Light.ProgressBar.Inverse" id="0x010300c9" />
  <public type="style" name="Widget.Holo.Light.ProgressBar.Small.Inverse" id="0x010300ca" />
  <public type="style" name="Widget.Holo.Light.ProgressBar.Large.Inverse" id="0x010300cb" />
  <public type="style" name="Widget.Holo.Light.SeekBar" id="0x010300cc" />
  <public type="style" name="Widget.Holo.Light.RatingBar" id="0x010300cd" />
  <public type="style" name="Widget.Holo.Light.RatingBar.Indicator" id="0x010300ce" />
  <public type="style" name="Widget.Holo.Light.RatingBar.Small" id="0x010300cf" />
  <public type="style" name="Widget.Holo.Light.CompoundButton.RadioButton" id="0x010300d0" />
  <public type="style" name="Widget.Holo.Light.ScrollView" id="0x010300d1" />
  <public type="style" name="Widget.Holo.Light.HorizontalScrollView" id="0x010300d2" />
  <public type="style" name="Widget.Holo.Light.Spinner" id="0x010300d3" />
  <public type="style" name="Widget.Holo.Light.CompoundButton.Star" id="0x010300d4" />
  <public type="style" name="Widget.Holo.Light.TabWidget" id="0x010300d5" />
  <public type="style" name="Widget.Holo.Light.WebTextView" id="0x010300d6" />
  <public type="style" name="Widget.Holo.Light.WebView" id="0x010300d7" />
  <public type="style" name="Widget.Holo.Light.DropDownItem" id="0x010300d8" />
  <public type="style" name="Widget.Holo.Light.DropDownItem.Spinner" id="0x010300d9" />
  <public type="style" name="Widget.Holo.Light.TextView.SpinnerItem" id="0x010300da" />
  <public type="style" name="Widget.Holo.Light.ListPopupWindow" id="0x010300db" />
  <public type="style" name="Widget.Holo.Light.PopupMenu" id="0x010300dc" />
  <public type="style" name="Widget.Holo.Light.ActionButton" id="0x010300dd" />
  <public type="style" name="Widget.Holo.Light.ActionButton.Overflow" id="0x010300de" />
  <public type="style" name="Widget.Holo.Light.ActionMode" id="0x010300df" />
  <public type="style" name="Widget.Holo.Light.ActionButton.CloseMode" id="0x010300e0" />
  <public type="style" name="Widget.Holo.Light.ActionBar" id="0x010300e1" />
  <public type="style" name="Widget.Holo.Button.Borderless" id="0x010300e2" />
  <public type="style" name="Widget.Holo.Tab" id="0x010300e3" />
  <public type="style" name="Widget.Holo.Light.Tab" id="0x010300e4" />
  <public type="style" name="Holo.ButtonBar" id="0x010300e5" />
  <public type="style" name="Holo.Light.ButtonBar" id="0x010300e6" />
  <public type="style" name="Holo.ButtonBar.AlertDialog" id="0x010300e7" />
  <public type="style" name="Holo.Light.ButtonBar.AlertDialog" id="0x010300e8" />
  <public type="style" name="Holo.SegmentedButton" id="0x010300e9" />
  <public type="style" name="Holo.Light.SegmentedButton" id="0x010300ea" />
  <public type="style" name="Widget.CalendarView" id="0x010300eb" />
  <public type="style" name="Widget.Holo.CalendarView" id="0x010300ec" />
  <public type="style" name="Widget.Holo.Light.CalendarView" id="0x010300ed" />
  <public type="style" name="Widget.DatePicker" id="0x010300ee" />
  <public type="style" name="Widget.Holo.DatePicker" id="0x010300ef" />

  <public type="string" name="selectTextMode" id="0x01040016" />

  <!-- Default icon for applications that don't specify an icon. -->
  <public type="mipmap" name="sym_def_app_icon" id="0x010d0000" />

<!-- ===============================================================
     Resources added in version 12 of the platform (Honeycomb MR 1 / 3.1)
     =============================================================== -->
  <eat-comment />
  <public type="attr" name="textCursorDrawable" id="0x01010362" />
  <public type="attr" name="resizeMode" id="0x01010363" />

<!-- ===============================================================
     Resources added in version 13 of the platform (Honeycomb MR 2 / 3.2)
     =============================================================== -->
  <eat-comment />
  <public type="attr" name="requiresSmallestWidthDp" id="0x01010364" />
  <public type="attr" name="compatibleWidthLimitDp" id="0x01010365" />
  <public type="attr" name="largestWidthLimitDp" id="0x01010366" />

  <public type="style" name="Theme.Holo.Light.NoActionBar" id="0x010300f0" />
  <public type="style" name="Theme.Holo.Light.NoActionBar.Fullscreen" id="0x010300f1" />

  <public type="style" name="Widget.ActionBar.TabView" id="0x010300f2" />
  <public type="style" name="Widget.ActionBar.TabText" id="0x010300f3" />
  <public type="style" name="Widget.ActionBar.TabBar" id="0x010300f4" />
  <public type="style" name="Widget.Holo.ActionBar.TabView" id="0x010300f5" />
  <public type="style" name="Widget.Holo.ActionBar.TabText" id="0x010300f6" />
  <public type="style" name="Widget.Holo.ActionBar.TabBar" id="0x010300f7" />
  <public type="style" name="Widget.Holo.Light.ActionBar.TabView" id="0x010300f8" />
  <public type="style" name="Widget.Holo.Light.ActionBar.TabText" id="0x010300f9" />
  <public type="style" name="Widget.Holo.Light.ActionBar.TabBar" id="0x010300fa" />
  <public type="style" name="TextAppearance.Holo" id="0x010300fb" />
  <public type="style" name="TextAppearance.Holo.Inverse" id="0x010300fc" />
  <public type="style" name="TextAppearance.Holo.Large" id="0x010300fd" />
  <public type="style" name="TextAppearance.Holo.Large.Inverse" id="0x010300fe" />
  <public type="style" name="TextAppearance.Holo.Medium" id="0x010300ff" />
  <public type="style" name="TextAppearance.Holo.Medium.Inverse" id="0x01030100" />
  <public type="style" name="TextAppearance.Holo.Small" id="0x01030101" />
  <public type="style" name="TextAppearance.Holo.Small.Inverse" id="0x01030102" />
  <public type="style" name="TextAppearance.Holo.SearchResult.Title" id="0x01030103" />
  <public type="style" name="TextAppearance.Holo.SearchResult.Subtitle" id="0x01030104" />
  <public type="style" name="TextAppearance.Holo.Widget" id="0x01030105" />
  <public type="style" name="TextAppearance.Holo.Widget.Button" id="0x01030106" />
  <public type="style" name="TextAppearance.Holo.Widget.IconMenu.Item" id="0x01030107" />
  <public type="style" name="TextAppearance.Holo.Widget.TabWidget" id="0x01030108" />
  <public type="style" name="TextAppearance.Holo.Widget.TextView" id="0x01030109" />
  <public type="style" name="TextAppearance.Holo.Widget.TextView.PopupMenu" id="0x0103010a" />
  <public type="style" name="TextAppearance.Holo.Widget.DropDownHint" id="0x0103010b" />
  <public type="style" name="TextAppearance.Holo.Widget.DropDownItem" id="0x0103010c" />
  <public type="style" name="TextAppearance.Holo.Widget.TextView.SpinnerItem" id="0x0103010d" />
  <public type="style" name="TextAppearance.Holo.Widget.EditText" id="0x0103010e" />
  <public type="style" name="TextAppearance.Holo.Widget.PopupMenu" id="0x0103010f" />
  <public type="style" name="TextAppearance.Holo.Widget.PopupMenu.Large" id="0x01030110" />
  <public type="style" name="TextAppearance.Holo.Widget.PopupMenu.Small" id="0x01030111" />
  <public type="style" name="TextAppearance.Holo.Widget.ActionBar.Title" id="0x01030112" />
  <public type="style" name="TextAppearance.Holo.Widget.ActionBar.Subtitle" id="0x01030113" />
  <public type="style" name="TextAppearance.Holo.Widget.ActionMode.Title" id="0x01030114" />
  <public type="style" name="TextAppearance.Holo.Widget.ActionMode.Subtitle" id="0x01030115" />
  <public type="style" name="TextAppearance.Holo.WindowTitle" id="0x01030116" />
  <public type="style" name="TextAppearance.Holo.DialogWindowTitle" id="0x01030117" />

<!-- ===============================================================
     Resources added in version 14 of the platform (Ice Cream Sandwich / 4.0)
     =============================================================== -->
  <eat-comment />
  <public type="attr" name="state_hovered" id="0x01010367" />
  <public type="attr" name="state_drag_can_accept" id="0x01010368" />
  <public type="attr" name="state_drag_hovered" id="0x01010369" />
  <public type="attr" name="stopWithTask" id="0x0101036a" />
  <public type="attr" name="switchTextOn" id="0x0101036b" />
  <public type="attr" name="switchTextOff" id="0x0101036c" />
  <public type="attr" name="switchPreferenceStyle" id="0x0101036d" />
  <public type="attr" name="switchTextAppearance" id="0x0101036e" />
  <public type="attr" name="track" id="0x0101036f" />
  <public type="attr" name="switchMinWidth" id="0x01010370" />
  <public type="attr" name="switchPadding" id="0x01010371" />
  <public type="attr" name="thumbTextPadding" id="0x01010372" />
  <public type="attr" name="textSuggestionsWindowStyle" id="0x01010373" />
  <public type="attr" name="textEditSuggestionItemLayout" id="0x01010374" />
  <public type="attr" name="rowCount" id="0x01010375" />
  <public type="attr" name="rowOrderPreserved" id="0x01010376" />
  <public type="attr" name="columnCount" id="0x01010377" />
  <public type="attr" name="columnOrderPreserved" id="0x01010378" />
  <public type="attr" name="useDefaultMargins" id="0x01010379" />
  <public type="attr" name="alignmentMode" id="0x0101037a" />
  <public type="attr" name="layout_row" id="0x0101037b" />
  <public type="attr" name="layout_rowSpan" id="0x0101037c" />
  <public type="attr" name="layout_columnSpan" id="0x0101037d" />
  <public type="attr" name="actionModeSelectAllDrawable" id="0x0101037e" />
  <public type="attr" name="isAuxiliary" id="0x0101037f" />
  <public type="attr" name="accessibilityEventTypes" id="0x01010380" />
  <public type="attr" name="packageNames" id="0x01010381" />
  <public type="attr" name="accessibilityFeedbackType" id="0x01010382" />
  <public type="attr" name="notificationTimeout" id="0x01010383" />
  <public type="attr" name="accessibilityFlags" id="0x01010384" />
  <public type="attr" name="canRetrieveWindowContent" id="0x01010385" />
  <public type="attr" name="listPreferredItemHeightLarge" id="0x01010386" />
  <public type="attr" name="listPreferredItemHeightSmall" id="0x01010387" />
  <public type="attr" name="actionBarSplitStyle" id="0x01010388" />
  <public type="attr" name="actionProviderClass" id="0x01010389" />
  <public type="attr" name="backgroundStacked" id="0x0101038a" />
  <public type="attr" name="backgroundSplit" id="0x0101038b" />
  <public type="attr" name="textAllCaps" id="0x0101038c" />
  <public type="attr" name="colorPressedHighlight" id="0x0101038d" />
  <public type="attr" name="colorLongPressedHighlight" id="0x0101038e" />
  <public type="attr" name="colorFocusedHighlight" id="0x0101038f" />
  <public type="attr" name="colorActivatedHighlight" id="0x01010390" />
  <public type="attr" name="colorMultiSelectHighlight" id="0x01010391" />
  <public type="attr" name="drawableStart" id="0x01010392" />
  <public type="attr" name="drawableEnd" id="0x01010393" />
  <public type="attr" name="actionModeStyle" id="0x01010394" />
  <public type="attr" name="minResizeWidth" id="0x01010395" />
  <public type="attr" name="minResizeHeight" id="0x01010396" />
  <public type="attr" name="actionBarWidgetTheme" id="0x01010397" />
  <public type="attr" name="uiOptions" id="0x01010398" />
  <public type="attr" name="subtypeLocale" id="0x01010399" />
  <public type="attr" name="subtypeExtraValue" id="0x0101039a" />
  <public type="attr" name="actionBarDivider" id="0x0101039b" />
  <public type="attr" name="actionBarItemBackground" id="0x0101039c" />
  <public type="attr" name="actionModeSplitBackground" id="0x0101039d" />
  <public type="attr" name="textAppearanceListItem" id="0x0101039e" />
  <public type="attr" name="textAppearanceListItemSmall" id="0x0101039f" />
  <public type="attr" name="targetDescriptions" id="0x010103a0" />
  <public type="attr" name="directionDescriptions" id="0x010103a1" />
  <public type="attr" name="overridesImplicitlyEnabledSubtype" id="0x010103a2" />
  <public type="attr" name="listPreferredItemPaddingLeft" id="0x010103a3" />
  <public type="attr" name="listPreferredItemPaddingRight" id="0x010103a4" />
  <public type="attr" name="requiresFadingEdge" id="0x010103a5" />
  <public type="attr" name="publicKey" id="0x010103a6" />

  <public type="style" name="TextAppearance.SuggestionHighlight" id="0x01030118" />
  <public type="style" name="Theme.Holo.Light.DarkActionBar" id="0x01030119" />
  <public type="style" name="Widget.Holo.Button.Borderless.Small" id="0x0103011a" />
  <public type="style" name="Widget.Holo.Light.Button.Borderless.Small" id="0x0103011b" />
  <public type="style" name="TextAppearance.Holo.Widget.ActionBar.Title.Inverse" id="0x0103011c" />
  <public type="style" name="TextAppearance.Holo.Widget.ActionBar.Subtitle.Inverse" id="0x0103011d" />
  <public type="style" name="TextAppearance.Holo.Widget.ActionMode.Title.Inverse" id="0x0103011e" />
  <public type="style" name="TextAppearance.Holo.Widget.ActionMode.Subtitle.Inverse" id="0x0103011f" />
  <public type="style" name="TextAppearance.Holo.Widget.ActionBar.Menu" id="0x01030120" />
  <public type="style" name="Widget.Holo.ActionBar.Solid" id="0x01030121" />
  <public type="style" name="Widget.Holo.Light.ActionBar.Solid" id="0x01030122" />
  <public type="style" name="Widget.Holo.Light.ActionBar.Solid.Inverse" id="0x01030123" />
  <public type="style" name="Widget.Holo.Light.ActionBar.TabBar.Inverse" id="0x01030124" />
  <public type="style" name="Widget.Holo.Light.ActionBar.TabView.Inverse" id="0x01030125" />
  <public type="style" name="Widget.Holo.Light.ActionBar.TabText.Inverse" id="0x01030126" />
  <public type="style" name="Widget.Holo.Light.ActionMode.Inverse" id="0x01030127" />
  <public type="style" name="Theme.DeviceDefault" id="0x01030128" />
  <public type="style" name="Theme.DeviceDefault.NoActionBar" id="0x01030129" />
  <public type="style" name="Theme.DeviceDefault.NoActionBar.Fullscreen" id="0x0103012a" />
  <public type="style" name="Theme.DeviceDefault.Light" id="0x0103012b" />
  <public type="style" name="Theme.DeviceDefault.Light.NoActionBar" id="0x0103012c" />
  <public type="style" name="Theme.DeviceDefault.Light.NoActionBar.Fullscreen" id="0x0103012d" />
  <public type="style" name="Theme.DeviceDefault.Dialog" id="0x0103012e" />
  <public type="style" name="Theme.DeviceDefault.Dialog.MinWidth" id="0x0103012f" />
  <public type="style" name="Theme.DeviceDefault.Dialog.NoActionBar" id="0x01030130" />
  <public type="style" name="Theme.DeviceDefault.Dialog.NoActionBar.MinWidth" id="0x01030131" />
  <public type="style" name="Theme.DeviceDefault.Light.Dialog" id="0x01030132" />
  <public type="style" name="Theme.DeviceDefault.Light.Dialog.MinWidth" id="0x01030133" />
  <public type="style" name="Theme.DeviceDefault.Light.Dialog.NoActionBar" id="0x01030134" />
  <public type="style" name="Theme.DeviceDefault.Light.Dialog.NoActionBar.MinWidth" id="0x01030135" />
  <public type="style" name="Theme.DeviceDefault.DialogWhenLarge" id="0x01030136" />
  <public type="style" name="Theme.DeviceDefault.DialogWhenLarge.NoActionBar" id="0x01030137" />
  <public type="style" name="Theme.DeviceDefault.Light.DialogWhenLarge" id="0x01030138" />
  <public type="style" name="Theme.DeviceDefault.Light.DialogWhenLarge.NoActionBar" id="0x01030139" />
  <public type="style" name="Theme.DeviceDefault.Panel" id="0x0103013a" />
  <public type="style" name="Theme.DeviceDefault.Light.Panel" id="0x0103013b" />
  <public type="style" name="Theme.DeviceDefault.Wallpaper" id="0x0103013c" />
  <public type="style" name="Theme.DeviceDefault.Wallpaper.NoTitleBar" id="0x0103013d" />
  <public type="style" name="Theme.DeviceDefault.InputMethod" id="0x0103013e" />
  <public type="style" name="Theme.DeviceDefault.Light.DarkActionBar" id="0x0103013f" />
  <public type="style" name="Widget.DeviceDefault" id="0x01030140" />
  <public type="style" name="Widget.DeviceDefault.Button" id="0x01030141" />
  <public type="style" name="Widget.DeviceDefault.Button.Small" id="0x01030142" />
  <public type="style" name="Widget.DeviceDefault.Button.Inset" id="0x01030143" />
  <public type="style" name="Widget.DeviceDefault.Button.Toggle" id="0x01030144" />
  <public type="style" name="Widget.DeviceDefault.Button.Borderless.Small" id="0x01030145" />
  <public type="style" name="Widget.DeviceDefault.TextView" id="0x01030146" />
  <public type="style" name="Widget.DeviceDefault.AutoCompleteTextView" id="0x01030147" />
  <public type="style" name="Widget.DeviceDefault.CompoundButton.CheckBox" id="0x01030148" />
  <public type="style" name="Widget.DeviceDefault.ListView.DropDown" id="0x01030149" />
  <public type="style" name="Widget.DeviceDefault.EditText" id="0x0103014a" />
  <public type="style" name="Widget.DeviceDefault.ExpandableListView" id="0x0103014b" />
  <public type="style" name="Widget.DeviceDefault.GridView" id="0x0103014c" />
  <public type="style" name="Widget.DeviceDefault.ImageButton" id="0x0103014d" />
  <public type="style" name="Widget.DeviceDefault.ListView" id="0x0103014e" />
  <public type="style" name="Widget.DeviceDefault.PopupWindow" id="0x0103014f" />
  <public type="style" name="Widget.DeviceDefault.ProgressBar" id="0x01030150" />
  <public type="style" name="Widget.DeviceDefault.ProgressBar.Horizontal" id="0x01030151" />
  <public type="style" name="Widget.DeviceDefault.ProgressBar.Small" id="0x01030152" />
  <public type="style" name="Widget.DeviceDefault.ProgressBar.Small.Title" id="0x01030153" />
  <public type="style" name="Widget.DeviceDefault.ProgressBar.Large" id="0x01030154" />
  <public type="style" name="Widget.DeviceDefault.SeekBar" id="0x01030155" />
  <public type="style" name="Widget.DeviceDefault.RatingBar" id="0x01030156" />
  <public type="style" name="Widget.DeviceDefault.RatingBar.Indicator" id="0x01030157" />
  <public type="style" name="Widget.DeviceDefault.RatingBar.Small" id="0x01030158" />
  <public type="style" name="Widget.DeviceDefault.CompoundButton.RadioButton" id="0x01030159" />
  <public type="style" name="Widget.DeviceDefault.ScrollView" id="0x0103015a" />
  <public type="style" name="Widget.DeviceDefault.HorizontalScrollView" id="0x0103015b" />
  <public type="style" name="Widget.DeviceDefault.Spinner" id="0x0103015c" />
  <public type="style" name="Widget.DeviceDefault.CompoundButton.Star" id="0x0103015d" />
  <public type="style" name="Widget.DeviceDefault.TabWidget" id="0x0103015e" />
  <public type="style" name="Widget.DeviceDefault.WebTextView" id="0x0103015f" />
  <public type="style" name="Widget.DeviceDefault.WebView" id="0x01030160" />
  <public type="style" name="Widget.DeviceDefault.DropDownItem" id="0x01030161" />
  <public type="style" name="Widget.DeviceDefault.DropDownItem.Spinner" id="0x01030162" />
  <public type="style" name="Widget.DeviceDefault.TextView.SpinnerItem" id="0x01030163" />
  <public type="style" name="Widget.DeviceDefault.ListPopupWindow" id="0x01030164" />
  <public type="style" name="Widget.DeviceDefault.PopupMenu" id="0x01030165" />
  <public type="style" name="Widget.DeviceDefault.ActionButton" id="0x01030166" />
  <public type="style" name="Widget.DeviceDefault.ActionButton.Overflow" id="0x01030167" />
  <public type="style" name="Widget.DeviceDefault.ActionButton.TextButton" id="0x01030168" />
  <public type="style" name="Widget.DeviceDefault.ActionMode" id="0x01030169" />
  <public type="style" name="Widget.DeviceDefault.ActionButton.CloseMode" id="0x0103016a" />
  <public type="style" name="Widget.DeviceDefault.ActionBar" id="0x0103016b" />
  <public type="style" name="Widget.DeviceDefault.Button.Borderless" id="0x0103016c" />
  <public type="style" name="Widget.DeviceDefault.Tab" id="0x0103016d" />
  <public type="style" name="Widget.DeviceDefault.CalendarView" id="0x0103016e" />
  <public type="style" name="Widget.DeviceDefault.DatePicker" id="0x0103016f" />
  <public type="style" name="Widget.DeviceDefault.ActionBar.TabView" id="0x01030170" />
  <public type="style" name="Widget.DeviceDefault.ActionBar.TabText" id="0x01030171" />
  <public type="style" name="Widget.DeviceDefault.ActionBar.TabBar" id="0x01030172" />
  <public type="style" name="Widget.DeviceDefault.ActionBar.Solid" id="0x01030173" />
  <public type="style" name="Widget.DeviceDefault.Light" id="0x01030174" />
  <public type="style" name="Widget.DeviceDefault.Light.Button" id="0x01030175" />
  <public type="style" name="Widget.DeviceDefault.Light.Button.Small" id="0x01030176" />
  <public type="style" name="Widget.DeviceDefault.Light.Button.Inset" id="0x01030177" />
  <public type="style" name="Widget.DeviceDefault.Light.Button.Toggle" id="0x01030178" />
  <public type="style" name="Widget.DeviceDefault.Light.Button.Borderless.Small" id="0x01030179" />
  <public type="style" name="Widget.DeviceDefault.Light.TextView" id="0x0103017a" />
  <public type="style" name="Widget.DeviceDefault.Light.AutoCompleteTextView" id="0x0103017b" />
  <public type="style" name="Widget.DeviceDefault.Light.CompoundButton.CheckBox" id="0x0103017c" />
  <public type="style" name="Widget.DeviceDefault.Light.ListView.DropDown" id="0x0103017d" />
  <public type="style" name="Widget.DeviceDefault.Light.EditText" id="0x0103017e" />
  <public type="style" name="Widget.DeviceDefault.Light.ExpandableListView" id="0x0103017f" />
  <public type="style" name="Widget.DeviceDefault.Light.GridView" id="0x01030180" />
  <public type="style" name="Widget.DeviceDefault.Light.ImageButton" id="0x01030181" />
  <public type="style" name="Widget.DeviceDefault.Light.ListView" id="0x01030182" />
  <public type="style" name="Widget.DeviceDefault.Light.PopupWindow" id="0x01030183" />
  <public type="style" name="Widget.DeviceDefault.Light.ProgressBar" id="0x01030184" />
  <public type="style" name="Widget.DeviceDefault.Light.ProgressBar.Horizontal" id="0x01030185" />
  <public type="style" name="Widget.DeviceDefault.Light.ProgressBar.Small" id="0x01030186" />
  <public type="style" name="Widget.DeviceDefault.Light.ProgressBar.Small.Title" id="0x01030187" />
  <public type="style" name="Widget.DeviceDefault.Light.ProgressBar.Large" id="0x01030188" />
  <public type="style" name="Widget.DeviceDefault.Light.ProgressBar.Inverse" id="0x01030189" />
  <public type="style" name="Widget.DeviceDefault.Light.ProgressBar.Small.Inverse" id="0x0103018a" />
  <public type="style" name="Widget.DeviceDefault.Light.ProgressBar.Large.Inverse" id="0x0103018b" />
  <public type="style" name="Widget.DeviceDefault.Light.SeekBar" id="0x0103018c" />
  <public type="style" name="Widget.DeviceDefault.Light.RatingBar" id="0x0103018d" />
  <public type="style" name="Widget.DeviceDefault.Light.RatingBar.Indicator" id="0x0103018e" />
  <public type="style" name="Widget.DeviceDefault.Light.RatingBar.Small" id="0x0103018f" />
  <public type="style" name="Widget.DeviceDefault.Light.CompoundButton.RadioButton" id="0x01030190" />
  <public type="style" name="Widget.DeviceDefault.Light.ScrollView" id="0x01030191" />
  <public type="style" name="Widget.DeviceDefault.Light.HorizontalScrollView" id="0x01030192" />
  <public type="style" name="Widget.DeviceDefault.Light.Spinner" id="0x01030193" />
  <public type="style" name="Widget.DeviceDefault.Light.CompoundButton.Star" id="0x01030194" />
  <public type="style" name="Widget.DeviceDefault.Light.TabWidget" id="0x01030195" />
  <public type="style" name="Widget.DeviceDefault.Light.WebTextView" id="0x01030196" />
  <public type="style" name="Widget.DeviceDefault.Light.WebView" id="0x01030197" />
  <public type="style" name="Widget.DeviceDefault.Light.DropDownItem" id="0x01030198" />
  <public type="style" name="Widget.DeviceDefault.Light.DropDownItem.Spinner" id="0x01030199" />
  <public type="style" name="Widget.DeviceDefault.Light.TextView.SpinnerItem" id="0x0103019a" />
  <public type="style" name="Widget.DeviceDefault.Light.ListPopupWindow" id="0x0103019b" />
  <public type="style" name="Widget.DeviceDefault.Light.PopupMenu" id="0x0103019c" />
  <public type="style" name="Widget.DeviceDefault.Light.Tab" id="0x0103019d" />
  <public type="style" name="Widget.DeviceDefault.Light.CalendarView" id="0x0103019e" />
  <public type="style" name="Widget.DeviceDefault.Light.ActionButton" id="0x0103019f" />
  <public type="style" name="Widget.DeviceDefault.Light.ActionButton.Overflow" id="0x010301a0" />
  <public type="style" name="Widget.DeviceDefault.Light.ActionMode" id="0x010301a1" />
  <public type="style" name="Widget.DeviceDefault.Light.ActionButton.CloseMode" id="0x010301a2" />
  <public type="style" name="Widget.DeviceDefault.Light.ActionBar" id="0x010301a3" />
  <public type="style" name="Widget.DeviceDefault.Light.ActionBar.TabView" id="0x010301a4" />
  <public type="style" name="Widget.DeviceDefault.Light.ActionBar.TabText" id="0x010301a5" />
  <public type="style" name="Widget.DeviceDefault.Light.ActionBar.TabBar" id="0x010301a6" />
  <public type="style" name="Widget.DeviceDefault.Light.ActionBar.Solid" id="0x010301a7" />
  <public type="style" name="Widget.DeviceDefault.Light.ActionBar.Solid.Inverse" id="0x010301a8" />
  <public type="style" name="Widget.DeviceDefault.Light.ActionBar.TabBar.Inverse" id="0x010301a9" />
  <public type="style" name="Widget.DeviceDefault.Light.ActionBar.TabView.Inverse" id="0x010301aa" />
  <public type="style" name="Widget.DeviceDefault.Light.ActionBar.TabText.Inverse" id="0x010301ab" />
  <public type="style" name="Widget.DeviceDefault.Light.ActionMode.Inverse" id="0x010301ac" />
  <public type="style" name="TextAppearance.DeviceDefault" id="0x010301ad" />
  <public type="style" name="TextAppearance.DeviceDefault.Inverse" id="0x010301ae" />
  <public type="style" name="TextAppearance.DeviceDefault.Large" id="0x010301af" />
  <public type="style" name="TextAppearance.DeviceDefault.Large.Inverse" id="0x010301b0" />
  <public type="style" name="TextAppearance.DeviceDefault.Medium" id="0x010301b1" />
  <public type="style" name="TextAppearance.DeviceDefault.Medium.Inverse" id="0x010301b2" />
  <public type="style" name="TextAppearance.DeviceDefault.Small" id="0x010301b3" />
  <public type="style" name="TextAppearance.DeviceDefault.Small.Inverse" id="0x010301b4" />
  <public type="style" name="TextAppearance.DeviceDefault.SearchResult.Title" id="0x010301b5" />
  <public type="style" name="TextAppearance.DeviceDefault.SearchResult.Subtitle" id="0x010301b6" />
  <public type="style" name="TextAppearance.DeviceDefault.WindowTitle" id="0x010301b7" />
  <public type="style" name="TextAppearance.DeviceDefault.DialogWindowTitle" id="0x010301b8" />
  <public type="style" name="TextAppearance.DeviceDefault.Widget" id="0x010301b9" />
  <public type="style" name="TextAppearance.DeviceDefault.Widget.Button" id="0x010301ba" />
  <public type="style" name="TextAppearance.DeviceDefault.Widget.IconMenu.Item" id="0x010301bb" />
  <public type="style" name="TextAppearance.DeviceDefault.Widget.TabWidget" id="0x010301bc" />
  <public type="style" name="TextAppearance.DeviceDefault.Widget.TextView" id="0x010301bd" />
  <public type="style" name="TextAppearance.DeviceDefault.Widget.TextView.PopupMenu" id="0x010301be" />
  <public type="style" name="TextAppearance.DeviceDefault.Widget.DropDownHint" id="0x010301bf" />
  <public type="style" name="TextAppearance.DeviceDefault.Widget.DropDownItem" id="0x010301c0" />
  <public type="style" name="TextAppearance.DeviceDefault.Widget.TextView.SpinnerItem" id="0x010301c1" />
  <public type="style" name="TextAppearance.DeviceDefault.Widget.EditText" id="0x010301c2" />
  <public type="style" name="TextAppearance.DeviceDefault.Widget.PopupMenu" id="0x010301c3" />
  <public type="style" name="TextAppearance.DeviceDefault.Widget.PopupMenu.Large" id="0x010301c4" />
  <public type="style" name="TextAppearance.DeviceDefault.Widget.PopupMenu.Small" id="0x010301c5" />
  <public type="style" name="TextAppearance.DeviceDefault.Widget.ActionBar.Title" id="0x010301c6" />
  <public type="style" name="TextAppearance.DeviceDefault.Widget.ActionBar.Subtitle" id="0x010301c7" />
  <public type="style" name="TextAppearance.DeviceDefault.Widget.ActionMode.Title" id="0x010301c8" />
  <public type="style" name="TextAppearance.DeviceDefault.Widget.ActionMode.Subtitle" id="0x010301c9" />
  <public type="style" name="TextAppearance.DeviceDefault.Widget.ActionBar.Title.Inverse" id="0x010301ca" />
  <public type="style" name="TextAppearance.DeviceDefault.Widget.ActionBar.Subtitle.Inverse" id="0x010301cb" />
  <public type="style" name="TextAppearance.DeviceDefault.Widget.ActionMode.Title.Inverse" id="0x010301cc" />
  <public type="style" name="TextAppearance.DeviceDefault.Widget.ActionMode.Subtitle.Inverse" id="0x010301cd" />
  <public type="style" name="TextAppearance.DeviceDefault.Widget.ActionBar.Menu" id="0x010301ce" />
  <public type="style" name="DeviceDefault.ButtonBar" id="0x010301cf" />
  <public type="style" name="DeviceDefault.ButtonBar.AlertDialog" id="0x010301d0" />
  <public type="style" name="DeviceDefault.SegmentedButton" id="0x010301d1" />
  <public type="style" name="DeviceDefault.Light.ButtonBar" id="0x010301d2" />
  <public type="style" name="DeviceDefault.Light.ButtonBar.AlertDialog" id="0x010301d3" />
  <public type="style" name="DeviceDefault.Light.SegmentedButton" id="0x010301d4" />

  <public type="integer" name="status_bar_notification_info_maxnum" id="0x010e0003" />

  <public type="string" name="status_bar_notification_info_overflow" id="0x01040017" />

  <public type="color" name="holo_blue_light" id="0x01060012" />
  <public type="color" name="holo_blue_dark" id="0x01060013" />
  <public type="color" name="holo_green_light" id="0x01060014" />
  <public type="color" name="holo_green_dark" id="0x01060015" />
  <public type="color" name="holo_red_light" id="0x01060016" />
  <public type="color" name="holo_red_dark" id="0x01060017" />
  <public type="color" name="holo_orange_light" id="0x01060018" />
  <public type="color" name="holo_orange_dark" id="0x01060019" />
  <public type="color" name="holo_purple" id="0x0106001a" />
  <public type="color" name="holo_blue_bright" id="0x0106001b" />

<!-- ===============================================================
     Resources added in version 16 of the platform (Jelly Bean)
     =============================================================== -->
  <eat-comment />
  <public type="attr" name="parentActivityName" id="0x010103a7" />
  <public type="attr" name="isolatedProcess" id="0x010103a9" />
  <public type="attr" name="importantForAccessibility" id="0x010103aa" />
  <public type="attr" name="keyboardLayout" id="0x010103ab" />
  <public type="attr" name="fontFamily" id="0x010103ac" />
  <public type="attr" name="mediaRouteButtonStyle" id="0x010103ad" />
  <public type="attr" name="mediaRouteTypes" id="0x010103ae" />

  <public type="style" name="Widget.Holo.MediaRouteButton" id="0x010301d5" />
  <public type="style" name="Widget.Holo.Light.MediaRouteButton" id="0x010301d6" />
  <public type="style" name="Widget.DeviceDefault.MediaRouteButton" id="0x010301d7" />
  <public type="style" name="Widget.DeviceDefault.Light.MediaRouteButton" id="0x010301d8" />

<!-- ===============================================================
     Resources added in version 17 of the platform (Jelly Bean MR1)
     =============================================================== -->
  <eat-comment />
  <public type="attr" name="supportsRtl" id="0x010103af" />
  <public type="attr" name="textDirection" id="0x010103b0" />
  <public type="attr" name="textAlignment" id="0x010103b1" />
  <public type="attr" name="layoutDirection" id="0x010103b2" />
  <public type="attr" name="paddingStart" id="0x010103b3" />
  <public type="attr" name="paddingEnd" id="0x010103b4" />
  <public type="attr" name="layout_marginStart" id="0x010103b5" />
  <public type="attr" name="layout_marginEnd" id="0x010103b6" />
  <public type="attr" name="layout_toStartOf" id="0x010103b7" />
  <public type="attr" name="layout_toEndOf" id="0x010103b8" />
  <public type="attr" name="layout_alignStart" id="0x010103b9" />
  <public type="attr" name="layout_alignEnd" id="0x010103ba" />
  <public type="attr" name="layout_alignParentStart" id="0x010103bb" />
  <public type="attr" name="layout_alignParentEnd" id="0x010103bc" />
  <public type="attr" name="listPreferredItemPaddingStart" id="0x010103bd" />
  <public type="attr" name="listPreferredItemPaddingEnd" id="0x010103be" />
  <public type="attr" name="singleUser" id="0x010103bf" />
  <public type="attr" name="presentationTheme" id="0x010103c0" />
  <public type="attr" name="subtypeId" id="0x010103c1" />
  <public type="attr" name="initialKeyguardLayout" id="0x010103c2" />
  <public type="attr" name="widgetCategory" id="0x010103c4" />
  <public type="attr" name="permissionGroupFlags" id="0x010103c5" />
  <public type="attr" name="labelFor" id="0x010103c6" />
  <public type="attr" name="permissionFlags" id="0x010103c7" />
  <public type="attr" name="checkedTextViewStyle" id="0x010103c8" />
  <public type="attr" name="showOnLockScreen" id="0x010103c9" />
  <public type="attr" name="format12Hour" id="0x010103ca" />
  <public type="attr" name="format24Hour" id="0x010103cb" />
  <public type="attr" name="timeZone" id="0x010103cc" />

  <public type="style" name="Widget.Holo.CheckedTextView" id="0x010301d9" />
  <public type="style" name="Widget.Holo.Light.CheckedTextView" id="0x010301da" />
  <public type="style" name="Widget.DeviceDefault.CheckedTextView" id="0x010301db" />
  <public type="style" name="Widget.DeviceDefault.Light.CheckedTextView" id="0x010301dc" />

<!-- ===============================================================
     Resources added in version 18 of the platform (Jelly Bean MR2)
     =============================================================== -->
  <eat-comment />

  <public type="attr" name="mipMap" id="0x010103cd" />
  <public type="attr" name="mirrorForRtl" id="0x010103ce" />
  <public type="attr" name="windowOverscan" id="0x010103cf" />
  <public type="attr" name="requiredForAllUsers" id="0x010103d0" />
  <public type="attr" name="indicatorStart" id="0x010103d1" />
  <public type="attr" name="indicatorEnd" id="0x010103d2" />
  <public type="attr" name="childIndicatorStart" id="0x010103d3" />
  <public type="attr" name="childIndicatorEnd" id="0x010103d4" />
  <public type="attr" name="restrictedAccountType" id="0x010103d5" />
  <public type="attr" name="requiredAccountType" id="0x010103d6" />
  <public type="attr" name="canRequestTouchExplorationMode" id="0x010103d7" />
  <public type="attr" name="canRequestEnhancedWebAccessibility" id="0x010103d8" />
  <public type="attr" name="canRequestFilterKeyEvents" id="0x010103d9" />
  <public type="attr" name="layoutMode" id="0x010103da" />

  <public type="style" name="Theme.Holo.NoActionBar.Overscan" id="0x010301dd" />
  <public type="style" name="Theme.Holo.Light.NoActionBar.Overscan" id="0x010301de" />
  <public type="style" name="Theme.DeviceDefault.NoActionBar.Overscan" id="0x010301df" />
  <public type="style" name="Theme.DeviceDefault.Light.NoActionBar.Overscan" id="0x010301e0" />

<!-- ===============================================================
    Resources added in version 19 of the platform (KitKat)
    =============================================================== -->
  <eat-comment />

  <public type="attr" name="keySet" id="0x010103db" />
  <public type="attr" name="targetId" id="0x010103dc" />
  <public type="attr" name="fromScene" id="0x010103dd" />
  <public type="attr" name="toScene" id="0x010103de" />
  <public type="attr" name="transition" id="0x010103df" />
  <public type="attr" name="transitionOrdering" id="0x010103e0" />
  <public type="attr" name="fadingMode" id="0x010103e1" />
  <public type="attr" name="startDelay" id="0x010103e2" />
  <public type="attr" name="ssp" id="0x010103e3" />
  <public type="attr" name="sspPrefix" id="0x010103e4" />
  <public type="attr" name="sspPattern" id="0x010103e5" />
  <public type="attr" name="addPrintersActivity" id="0x010103e6" />
  <public type="attr" name="vendor" id="0x010103e7" />
  <public type="attr" name="category" id="0x010103e8" />
  <public type="attr" name="isAsciiCapable" id="0x010103e9" />
  <public type="attr" name="autoMirrored" id="0x010103ea" />
  <public type="attr" name="supportsSwitchingToNextInputMethod" id="0x010103eb" />
  <public type="attr" name="requireDeviceUnlock" id="0x010103ec" />
  <public type="attr" name="apduServiceBanner" id="0x010103ed" />
  <public type="attr" name="accessibilityLiveRegion" id="0x010103ee" />
  <public type="attr" name="windowTranslucentStatus" id="0x010103ef" />
  <public type="attr" name="windowTranslucentNavigation" id="0x010103f0" />
  <public type="attr" name="advancedPrintOptionsActivity" id="0x10103f1"/>

  <public type="style" name="Theme.Holo.NoActionBar.TranslucentDecor" id="0x010301e1" />
  <public type="style" name="Theme.Holo.Light.NoActionBar.TranslucentDecor" id="0x010301e2" />
  <public type="style" name="Theme.DeviceDefault.NoActionBar.TranslucentDecor" id="0x010301e3" />
  <public type="style" name="Theme.DeviceDefault.Light.NoActionBar.TranslucentDecor" id="0x010301e4" />

<!-- ===============================================================
<<<<<<< HEAD
     Resources added in version 21 of the platform
     =============================================================== -->
  <eat-comment />

  <public type="attr" name="fragmentBreadCrumbsStyle" />
  <public type="attr" name="fastScrollStyle" />
  <public type="attr" name="windowContentTransitions" />
  <public type="attr" name="windowContentTransitionManager" />
  <public type="attr" name="translationZ" />
  <public type="attr" name="tintMode" />
  <public type="attr" name="controlX1" />
  <public type="attr" name="controlY1" />
  <public type="attr" name="controlX2" />
  <public type="attr" name="controlY2" />
  <public type="attr" name="sharedElementName" />
  <public type="attr" name="transitionGroup" />
  <public type="attr" name="castsShadow" />
  <public type="attr" name="requiredForProfile"/>
  <public type="attr" name="pinned" />

  <public type="dimen" name="recents_thumbnail_height" />
  <public type="dimen" name="recents_thumbnail_width" />

  <public type="id" name="shared_element_name" />

  <public type="style" name="Widget.Holo.FragmentBreadCrumbs" />
  <public type="style" name="Widget.Holo.Light.FragmentBreadCrumbs" />
  <public type="style" name="Widget.DeviceDefault.FragmentBreadCrumbs" />
  <public type="style" name="Widget.DeviceDefault.Light.FragmentBreadCrumbs" />
  <public type="style" name="Widget.FastScroll" />
  <public type="style" name="Widget.Holo.FastScroll" />
  <public type="style" name="Widget.Holo.Light.FastScroll" />
  <public type="style" name="Widget.DeviceDefault.FastScroll" />
  <public type="style" name="Widget.DeviceDefault.Light.FastScroll" />

  <public type="style" name="TextAppearance.Quantum" />
  <public type="style" name="TextAppearance.Quantum.DialogWindowTitle" />
  <public type="style" name="TextAppearance.Quantum.Inverse" />
  <public type="style" name="TextAppearance.Quantum.Large" />
  <public type="style" name="TextAppearance.Quantum.Large.Inverse" />
  <public type="style" name="TextAppearance.Quantum.Medium" />
  <public type="style" name="TextAppearance.Quantum.Medium.Inverse" />
  <public type="style" name="TextAppearance.Quantum.SearchResult.Subtitle" />
  <public type="style" name="TextAppearance.Quantum.SearchResult.Title" />
  <public type="style" name="TextAppearance.Quantum.Small" />
  <public type="style" name="TextAppearance.Quantum.Small.Inverse" />
  <public type="style" name="TextAppearance.Quantum.WindowTitle" />

  <public type="style" name="TextAppearance.Quantum.Widget" />
  <public type="style" name="TextAppearance.Quantum.Widget.ActionBar.Menu" />
  <public type="style" name="TextAppearance.Quantum.Widget.ActionBar.Subtitle" />
  <public type="style" name="TextAppearance.Quantum.Widget.ActionBar.Subtitle.Inverse" />
  <public type="style" name="TextAppearance.Quantum.Widget.ActionBar.Title" />
  <public type="style" name="TextAppearance.Quantum.Widget.ActionBar.Title.Inverse" />
  <public type="style" name="TextAppearance.Quantum.Widget.ActionMode.Subtitle" />
  <public type="style" name="TextAppearance.Quantum.Widget.ActionMode.Subtitle.Inverse" />
  <public type="style" name="TextAppearance.Quantum.Widget.ActionMode.Title" />
  <public type="style" name="TextAppearance.Quantum.Widget.ActionMode.Title.Inverse" />
  <public type="style" name="TextAppearance.Quantum.Widget.Button" />
  <public type="style" name="TextAppearance.Quantum.Widget.DropDownHint" />
  <public type="style" name="TextAppearance.Quantum.Widget.DropDownItem" />
  <public type="style" name="TextAppearance.Quantum.Widget.EditText" />
  <public type="style" name="TextAppearance.Quantum.Widget.IconMenu.Item" />
  <public type="style" name="TextAppearance.Quantum.Widget.PopupMenu" />
  <public type="style" name="TextAppearance.Quantum.Widget.PopupMenu.Large" />
  <public type="style" name="TextAppearance.Quantum.Widget.PopupMenu.Small" />
  <public type="style" name="TextAppearance.Quantum.Widget.TabWidget" />
  <public type="style" name="TextAppearance.Quantum.Widget.TextView" />
  <public type="style" name="TextAppearance.Quantum.Widget.TextView.PopupMenu" />
  <public type="style" name="TextAppearance.Quantum.Widget.TextView.SpinnerItem" />

  <public type="style" name="Theme.Quantum" />
  <public type="style" name="Theme.Quantum.Dialog" />
  <public type="style" name="Theme.Quantum.Dialog.MinWidth" />
  <public type="style" name="Theme.Quantum.Dialog.NoActionBar" />
  <public type="style" name="Theme.Quantum.Dialog.NoActionBar.MinWidth" />
  <public type="style" name="Theme.Quantum.DialogWhenLarge" />
  <public type="style" name="Theme.Quantum.DialogWhenLarge.NoActionBar" />
  <public type="style" name="Theme.Quantum.InputMethod" />
  <public type="style" name="Theme.Quantum.NoActionBar" />
  <public type="style" name="Theme.Quantum.NoActionBar.Fullscreen" />
  <public type="style" name="Theme.Quantum.NoActionBar.Overscan" />
  <public type="style" name="Theme.Quantum.NoActionBar.TranslucentDecor" />
  <public type="style" name="Theme.Quantum.Panel" />
  <public type="style" name="Theme.Quantum.Wallpaper" />
  <public type="style" name="Theme.Quantum.Wallpaper.NoTitleBar" />

  <public type="style" name="Theme.Quantum.Light" />
  <public type="style" name="Theme.Quantum.Light.DarkActionBar" />
  <public type="style" name="Theme.Quantum.Light.Dialog" />
  <public type="style" name="Theme.Quantum.Light.Dialog.MinWidth" />
  <public type="style" name="Theme.Quantum.Light.Dialog.NoActionBar" />
  <public type="style" name="Theme.Quantum.Light.Dialog.NoActionBar.MinWidth" />
  <public type="style" name="Theme.Quantum.Light.DialogWhenLarge" />
  <public type="style" name="Theme.Quantum.Light.DialogWhenLarge.NoActionBar" />
  <public type="style" name="Theme.Quantum.Light.NoActionBar" />
  <public type="style" name="Theme.Quantum.Light.NoActionBar.Fullscreen" />
  <public type="style" name="Theme.Quantum.Light.NoActionBar.Overscan" />
  <public type="style" name="Theme.Quantum.Light.NoActionBar.TranslucentDecor" />
  <public type="style" name="Theme.Quantum.Light.Panel" />

  <public type="style" name="Widget.Quantum" />
  <public type="style" name="Widget.Quantum.ActionBar" />
  <public type="style" name="Widget.Quantum.ActionBar.Solid" />
  <public type="style" name="Widget.Quantum.ActionBar.TabBar" />
  <public type="style" name="Widget.Quantum.ActionBar.TabText" />
  <public type="style" name="Widget.Quantum.ActionBar.TabView" />
  <public type="style" name="Widget.Quantum.ActionButton" />
  <public type="style" name="Widget.Quantum.ActionButton.CloseMode" />
  <public type="style" name="Widget.Quantum.ActionButton.Overflow" />
  <public type="style" name="Widget.Quantum.ActionButton.TextButton" />
  <public type="style" name="Widget.Quantum.ActionMode" />
  <public type="style" name="Widget.Quantum.AutoCompleteTextView" />
  <public type="style" name="Widget.Quantum.Button" />
  <public type="style" name="Widget.Quantum.Button.Borderless" />
  <public type="style" name="Widget.Quantum.Button.Borderless.Small" />
  <public type="style" name="Widget.Quantum.Button.Inset" />
  <public type="style" name="Widget.Quantum.Button.Small" />
  <public type="style" name="Widget.Quantum.Button.Toggle" />
  <public type="style" name="Widget.Quantum.CalendarView" />
  <public type="style" name="Widget.Quantum.CheckedTextView" />
  <public type="style" name="Widget.Quantum.CompoundButton.CheckBox" />
  <public type="style" name="Widget.Quantum.CompoundButton.RadioButton" />
  <public type="style" name="Widget.Quantum.CompoundButton.Star" />
  <public type="style" name="Widget.Quantum.DatePicker" />
  <public type="style" name="Widget.Quantum.DropDownItem" />
  <public type="style" name="Widget.Quantum.DropDownItem.Spinner" />
  <public type="style" name="Widget.Quantum.EditText" />
  <public type="style" name="Widget.Quantum.ExpandableListView" />
  <public type="style" name="Widget.Quantum.FastScroll" />
  <public type="style" name="Widget.Quantum.FragmentBreadCrumbs" />
  <public type="style" name="Widget.Quantum.GridView" />
  <public type="style" name="Widget.Quantum.HorizontalScrollView" />
  <public type="style" name="Widget.Quantum.ImageButton" />
  <public type="style" name="Widget.Quantum.ListPopupWindow" />
  <public type="style" name="Widget.Quantum.ListView" />
  <public type="style" name="Widget.Quantum.ListView.DropDown" />
  <public type="style" name="Widget.Quantum.MediaRouteButton" />
  <public type="style" name="Widget.Quantum.PopupMenu" />
  <public type="style" name="Widget.Quantum.PopupWindow" />
  <public type="style" name="Widget.Quantum.ProgressBar" />
  <public type="style" name="Widget.Quantum.ProgressBar.Horizontal" />
  <public type="style" name="Widget.Quantum.ProgressBar.Large" />
  <public type="style" name="Widget.Quantum.ProgressBar.Small" />
  <public type="style" name="Widget.Quantum.ProgressBar.Small.Title" />
  <public type="style" name="Widget.Quantum.RatingBar" />
  <public type="style" name="Widget.Quantum.RatingBar.Indicator" />
  <public type="style" name="Widget.Quantum.RatingBar.Small" />
  <public type="style" name="Widget.Quantum.ScrollView" />
  <public type="style" name="Widget.Quantum.SeekBar" />
  <public type="style" name="Widget.Quantum.Spinner" />
  <public type="style" name="Widget.Quantum.Tab" />
  <public type="style" name="Widget.Quantum.TabWidget" />
  <public type="style" name="Widget.Quantum.TextView" />
  <public type="style" name="Widget.Quantum.TextView.SpinnerItem" />
  <public type="style" name="Widget.Quantum.WebTextView" />
  <public type="style" name="Widget.Quantum.WebView" />

  <public type="style" name="Widget.Quantum.Light" />
  <public type="style" name="Widget.Quantum.Light.ActionBar" />
  <public type="style" name="Widget.Quantum.Light.ActionBar.Solid" />
  <public type="style" name="Widget.Quantum.Light.ActionBar.Solid.Inverse" />
  <public type="style" name="Widget.Quantum.Light.ActionBar.TabBar" />
  <public type="style" name="Widget.Quantum.Light.ActionBar.TabBar.Inverse" />
  <public type="style" name="Widget.Quantum.Light.ActionBar.TabText" />
  <public type="style" name="Widget.Quantum.Light.ActionBar.TabText.Inverse" />
  <public type="style" name="Widget.Quantum.Light.ActionBar.TabView" />
  <public type="style" name="Widget.Quantum.Light.ActionBar.TabView.Inverse" />
  <public type="style" name="Widget.Quantum.Light.ActionButton" />
  <public type="style" name="Widget.Quantum.Light.ActionButton.CloseMode" />
  <public type="style" name="Widget.Quantum.Light.ActionButton.Overflow" />
  <public type="style" name="Widget.Quantum.Light.ActionMode.Inverse" />
  <public type="style" name="Widget.Quantum.Light.ActionMode" />
  <public type="style" name="Widget.Quantum.Light.AutoCompleteTextView" />
  <public type="style" name="Widget.Quantum.Light.Button" />
  <public type="style" name="Widget.Quantum.Light.Button.Borderless.Small" />
  <public type="style" name="Widget.Quantum.Light.Button.Inset" />
  <public type="style" name="Widget.Quantum.Light.Button.Small" />
  <public type="style" name="Widget.Quantum.Light.Button.Toggle" />
  <public type="style" name="Widget.Quantum.Light.CalendarView" />
  <public type="style" name="Widget.Quantum.Light.CheckedTextView" />
  <public type="style" name="Widget.Quantum.Light.CompoundButton.CheckBox" />
  <public type="style" name="Widget.Quantum.Light.CompoundButton.RadioButton" />
  <public type="style" name="Widget.Quantum.Light.CompoundButton.Star" />
  <public type="style" name="Widget.Quantum.Light.DropDownItem" />
  <public type="style" name="Widget.Quantum.Light.DropDownItem.Spinner" />
  <public type="style" name="Widget.Quantum.Light.EditText" />
  <public type="style" name="Widget.Quantum.Light.ExpandableListView" />
  <public type="style" name="Widget.Quantum.Light.FastScroll" />
  <public type="style" name="Widget.Quantum.Light.FragmentBreadCrumbs" />
  <public type="style" name="Widget.Quantum.Light.GridView" />
  <public type="style" name="Widget.Quantum.Light.HorizontalScrollView" />
  <public type="style" name="Widget.Quantum.Light.ImageButton" />
  <public type="style" name="Widget.Quantum.Light.ListPopupWindow" />
  <public type="style" name="Widget.Quantum.Light.ListView" />
  <public type="style" name="Widget.Quantum.Light.ListView.DropDown" />
  <public type="style" name="Widget.Quantum.Light.MediaRouteButton" />
  <public type="style" name="Widget.Quantum.Light.PopupMenu" />
  <public type="style" name="Widget.Quantum.Light.PopupWindow" />
  <public type="style" name="Widget.Quantum.Light.ProgressBar" />
  <public type="style" name="Widget.Quantum.Light.ProgressBar.Horizontal" />
  <public type="style" name="Widget.Quantum.Light.ProgressBar.Inverse" />
  <public type="style" name="Widget.Quantum.Light.ProgressBar.Large" />
  <public type="style" name="Widget.Quantum.Light.ProgressBar.Large.Inverse" />
  <public type="style" name="Widget.Quantum.Light.ProgressBar.Small" />
  <public type="style" name="Widget.Quantum.Light.ProgressBar.Small.Inverse" />
  <public type="style" name="Widget.Quantum.Light.ProgressBar.Small.Title" />
  <public type="style" name="Widget.Quantum.Light.RatingBar" />
  <public type="style" name="Widget.Quantum.Light.RatingBar.Indicator" />
  <public type="style" name="Widget.Quantum.Light.RatingBar.Small" />
  <public type="style" name="Widget.Quantum.Light.ScrollView" />
  <public type="style" name="Widget.Quantum.Light.SeekBar" />
  <public type="style" name="Widget.Quantum.Light.Spinner" />
  <public type="style" name="Widget.Quantum.Light.Tab" />
  <public type="style" name="Widget.Quantum.Light.TabWidget" />
  <public type="style" name="Widget.Quantum.Light.TextView" />
  <public type="style" name="Widget.Quantum.Light.TextView.SpinnerItem" />
  <public type="style" name="Widget.Quantum.Light.WebTextView" />
  <public type="style" name="Widget.Quantum.Light.WebView" />

  <public type="style" name="Quantum.ButtonBar.AlertDialog" />
  <public type="style" name="Quantum.ButtonBar" />
  <public type="style" name="Quantum.SegmentedButton" />

  <public type="style" name="Quantum.Light.ButtonBar.AlertDialog" />
  <public type="style" name="Quantum.Light.ButtonBar" />
  <public type="style" name="Quantum.Light.SegmentedButton" />

  <public type="style" name="Widget.Quantum.Button.Paper" />
  <public type="style" name="Widget.Quantum.Button.Paper.Color" />

  <public type="style" name="Widget.Quantum.Light.Button.Paper" />
  <public type="style" name="Widget.Quantum.Light.Button.Paper.Color" />
=======
    Resources added in version 20 of the platform
    =============================================================== -->
  <eat-comment />

  <public type="attr" name="banner" id="0x10103f2" />
>>>>>>> 4882ddfa
</resources><|MERGE_RESOLUTION|>--- conflicted
+++ resolved
@@ -2088,7 +2088,13 @@
   <public type="style" name="Theme.DeviceDefault.Light.NoActionBar.TranslucentDecor" id="0x010301e4" />
 
 <!-- ===============================================================
-<<<<<<< HEAD
+     Resources added in version 20 of the platform
+     =============================================================== -->
+  <eat-comment />
+
+  <public type="attr" name="banner" id="0x10103f2" />
+
+<!-- ===============================================================
      Resources added in version 21 of the platform
      =============================================================== -->
   <eat-comment />
@@ -2322,11 +2328,4 @@
 
   <public type="style" name="Widget.Quantum.Light.Button.Paper" />
   <public type="style" name="Widget.Quantum.Light.Button.Paper.Color" />
-=======
-    Resources added in version 20 of the platform
-    =============================================================== -->
-  <eat-comment />
-
-  <public type="attr" name="banner" id="0x10103f2" />
->>>>>>> 4882ddfa
 </resources>
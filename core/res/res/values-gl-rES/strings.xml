--- conflicted
+++ resolved
@@ -1131,25 +1131,7 @@
     <string name="enable_explore_by_touch_warning_message" product="default" msgid="2708199672852373195">"<xliff:g id="ACCESSIBILITY_SERVICE_NAME">%1$s</xliff:g> quere activar a exploración táctil. Cando a exploración táctil estea activada, poderás escoitar ou ver descricións do contido seleccionado ou realizar xestos para interactuar co teléfono."</string>
     <string name="oneMonthDurationPast" msgid="7396384508953779925">"Hai 1 mes"</string>
     <string name="beforeOneMonthDurationPast" msgid="909134546836499826">"Hai máis de 1 mes"</string>
-<<<<<<< HEAD
-  <plurals name="num_seconds_ago">
-    <item quantity="one" msgid="4869870056547896011">"hai 1 segundo"</item>
-    <item quantity="other" msgid="3903706804349556379">"hai <xliff:g id="COUNT">%d</xliff:g> segundos"</item>
-  </plurals>
-  <plurals name="num_minutes_ago">
-    <item quantity="one" msgid="3306787433088810191">"hai 1 minuto"</item>
-    <item quantity="other" msgid="2176942008915455116">"hai <xliff:g id="COUNT">%d</xliff:g> minutos"</item>
-  </plurals>
-  <plurals name="num_hours_ago">
-    <item quantity="one" msgid="9150797944610821849">"Hai 1 hora"</item>
-    <item quantity="other" msgid="2467273239587587569">"hai <xliff:g id="COUNT">%d</xliff:g> horas"</item>
-  </plurals>
     <!-- no translation found for last_num_days:one (7555846096746489821) -->
-=======
-  <plurals name="last_num_days">
-    <item quantity="other" msgid="3069992808164318268">"Últimos <xliff:g id="COUNT">%d</xliff:g> días"</item>
-  </plurals>
->>>>>>> 6d8886ac
     <string name="last_month" msgid="3959346739979055432">"O mes pasado"</string>
     <string name="older" msgid="5211975022815554840">"Antes"</string>
     <string name="preposition_for_date" msgid="9093949757757445117">"o <xliff:g id="DATE">%s</xliff:g>"</string>

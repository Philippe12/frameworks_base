/*
 * Copyright (C) 2010 The Android Open Source Project
 *
 * Licensed under the Apache License, Version 2.0 (the "License");
 * you may not use this file except in compliance with the License.
 * You may obtain a copy of the License at
 *
 *      http://www.apache.org/licenses/LICENSE-2.0
 *
 * Unless required by applicable law or agreed to in writing, software
 * distributed under the License is distributed on an "AS IS" BASIS,
 * WITHOUT WARRANTIES OR CONDITIONS OF ANY KIND, either express or implied.
 * See the License for the specific language governing permissions and
 * limitations under the License.
 */

package android.os.storage;

import android.content.pm.IPackageMoveObserver;
import android.os.Binder;
import android.os.IBinder;
import android.os.IInterface;
import android.os.Parcel;
import android.os.RemoteException;

/**
 * WARNING! Update IMountService.h and IMountService.cpp if you change this
 * file. In particular, the ordering of the methods below must match the
 * _TRANSACTION enum in IMountService.cpp
 *
 * @hide - Applications should use android.os.storage.StorageManager to access
 *       storage functions.
 */
public interface IMountService extends IInterface {
    /** Local-side IPC implementation stub class. */
    public static abstract class Stub extends Binder implements IMountService {
        private static class Proxy implements IMountService {
            private final IBinder mRemote;

            Proxy(IBinder remote) {
                mRemote = remote;
            }

            public IBinder asBinder() {
                return mRemote;
            }

            public String getInterfaceDescriptor() {
                return DESCRIPTOR;
            }

            /**
             * Registers an IMountServiceListener for receiving async
             * notifications.
             */
            public void registerListener(IMountServiceListener listener) throws RemoteException {
                Parcel _data = Parcel.obtain();
                Parcel _reply = Parcel.obtain();
                try {
                    _data.writeInterfaceToken(DESCRIPTOR);
                    _data.writeStrongBinder((listener != null ? listener.asBinder() : null));
                    mRemote.transact(Stub.TRANSACTION_registerListener, _data, _reply, 0);
                    _reply.readException();
                } finally {
                    _reply.recycle();
                    _data.recycle();
                }
            }

            /**
             * Unregisters an IMountServiceListener
             */
            public void unregisterListener(IMountServiceListener listener) throws RemoteException {
                Parcel _data = Parcel.obtain();
                Parcel _reply = Parcel.obtain();
                try {
                    _data.writeInterfaceToken(DESCRIPTOR);
                    _data.writeStrongBinder((listener != null ? listener.asBinder() : null));
                    mRemote.transact(Stub.TRANSACTION_unregisterListener, _data, _reply, 0);
                    _reply.readException();
                } finally {
                    _reply.recycle();
                    _data.recycle();
                }
            }

            /**
             * Returns true if a USB mass storage host is connected
             */
            public boolean isUsbMassStorageConnected() throws RemoteException {
                Parcel _data = Parcel.obtain();
                Parcel _reply = Parcel.obtain();
                boolean _result;
                try {
                    _data.writeInterfaceToken(DESCRIPTOR);
                    mRemote.transact(Stub.TRANSACTION_isUsbMassStorageConnected, _data, _reply, 0);
                    _reply.readException();
                    _result = 0 != _reply.readInt();
                } finally {
                    _reply.recycle();
                    _data.recycle();
                }
                return _result;
            }

            /**
             * Enables / disables USB mass storage. The caller should check
             * actual status of enabling/disabling USB mass storage via
             * StorageEventListener.
             */
            public void setUsbMassStorageEnabled(boolean enable) throws RemoteException {
                Parcel _data = Parcel.obtain();
                Parcel _reply = Parcel.obtain();
                try {
                    _data.writeInterfaceToken(DESCRIPTOR);
                    _data.writeInt((enable ? 1 : 0));
                    mRemote.transact(Stub.TRANSACTION_setUsbMassStorageEnabled, _data, _reply, 0);
                    _reply.readException();
                } finally {
                    _reply.recycle();
                    _data.recycle();
                }
            }

            /**
             * Returns true if a USB mass storage host is enabled (media is
             * shared)
             */
            public boolean isUsbMassStorageEnabled() throws RemoteException {
                Parcel _data = Parcel.obtain();
                Parcel _reply = Parcel.obtain();
                boolean _result;
                try {
                    _data.writeInterfaceToken(DESCRIPTOR);
                    mRemote.transact(Stub.TRANSACTION_isUsbMassStorageEnabled, _data, _reply, 0);
                    _reply.readException();
                    _result = 0 != _reply.readInt();
                } finally {
                    _reply.recycle();
                    _data.recycle();
                }
                return _result;
            }

            /**
             * Mount external storage at given mount point. Returns an int
             * consistent with MountServiceResultCode
             */
            public int mountVolume(String mountPoint) throws RemoteException {
                Parcel _data = Parcel.obtain();
                Parcel _reply = Parcel.obtain();
                int _result;
                try {
                    _data.writeInterfaceToken(DESCRIPTOR);
                    _data.writeString(mountPoint);
                    mRemote.transact(Stub.TRANSACTION_mountVolume, _data, _reply, 0);
                    _reply.readException();
                    _result = _reply.readInt();
                } finally {
                    _reply.recycle();
                    _data.recycle();
                }
                return _result;
            }

            /**
             * Safely unmount external storage at given mount point. The unmount
             * is an asynchronous operation. Applications should register
             * StorageEventListener for storage related status changes.
             */
            public void unmountVolume(String mountPoint, boolean force, boolean removeEncryption)
                    throws RemoteException {
                Parcel _data = Parcel.obtain();
                Parcel _reply = Parcel.obtain();
                try {
                    _data.writeInterfaceToken(DESCRIPTOR);
                    _data.writeString(mountPoint);
                    _data.writeInt((force ? 1 : 0));
                    _data.writeInt((removeEncryption ? 1 : 0));
                    mRemote.transact(Stub.TRANSACTION_unmountVolume, _data, _reply, 0);
                    _reply.readException();
                } finally {
                    _reply.recycle();
                    _data.recycle();
                }
            }

            /**
             * Format external storage given a mount point. Returns an int
             * consistent with MountServiceResultCode
             */
            public int formatVolume(String mountPoint) throws RemoteException {
                Parcel _data = Parcel.obtain();
                Parcel _reply = Parcel.obtain();
                int _result;
                try {
                    _data.writeInterfaceToken(DESCRIPTOR);
                    _data.writeString(mountPoint);
                    mRemote.transact(Stub.TRANSACTION_formatVolume, _data, _reply, 0);
                    _reply.readException();
                    _result = _reply.readInt();
                } finally {
                    _reply.recycle();
                    _data.recycle();
                }
                return _result;
            }

            /**
             * Returns an array of pids with open files on the specified path.
             */
            public int[] getStorageUsers(String path) throws RemoteException {
                Parcel _data = Parcel.obtain();
                Parcel _reply = Parcel.obtain();
                int[] _result;
                try {
                    _data.writeInterfaceToken(DESCRIPTOR);
                    _data.writeString(path);
                    mRemote.transact(Stub.TRANSACTION_getStorageUsers, _data, _reply, 0);
                    _reply.readException();
                    _result = _reply.createIntArray();
                } finally {
                    _reply.recycle();
                    _data.recycle();
                }
                return _result;
            }

            /**
             * Gets the state of a volume via its mountpoint.
             */
            public String getVolumeState(String mountPoint) throws RemoteException {
                Parcel _data = Parcel.obtain();
                Parcel _reply = Parcel.obtain();
                String _result;
                try {
                    _data.writeInterfaceToken(DESCRIPTOR);
                    _data.writeString(mountPoint);
                    mRemote.transact(Stub.TRANSACTION_getVolumeState, _data, _reply, 0);
                    _reply.readException();
                    _result = _reply.readString();
                } finally {
                    _reply.recycle();
                    _data.recycle();
                }
                return _result;
            }

            /*
             * Creates a secure container with the specified parameters. Returns
             * an int consistent with MountServiceResultCode
             */
            public int createSecureContainer(String id, int sizeMb, String fstype, String key,
                    int ownerUid, boolean external) throws RemoteException {
                Parcel _data = Parcel.obtain();
                Parcel _reply = Parcel.obtain();
                int _result;
                try {
                    _data.writeInterfaceToken(DESCRIPTOR);
                    _data.writeString(id);
                    _data.writeInt(sizeMb);
                    _data.writeString(fstype);
                    _data.writeString(key);
                    _data.writeInt(ownerUid);
                    _data.writeInt(external ? 1 : 0);
                    mRemote.transact(Stub.TRANSACTION_createSecureContainer, _data, _reply, 0);
                    _reply.readException();
                    _result = _reply.readInt();
                } finally {
                    _reply.recycle();
                    _data.recycle();
                }
                return _result;
            }

            /*
             * Destroy a secure container, and free up all resources associated
             * with it. NOTE: Ensure all references are released prior to
             * deleting. Returns an int consistent with MountServiceResultCode
             */
            public int destroySecureContainer(String id, boolean force) throws RemoteException {
                Parcel _data = Parcel.obtain();
                Parcel _reply = Parcel.obtain();
                int _result;
                try {
                    _data.writeInterfaceToken(DESCRIPTOR);
                    _data.writeString(id);
                    _data.writeInt((force ? 1 : 0));
                    mRemote.transact(Stub.TRANSACTION_destroySecureContainer, _data, _reply, 0);
                    _reply.readException();
                    _result = _reply.readInt();
                } finally {
                    _reply.recycle();
                    _data.recycle();
                }
                return _result;
            }

            /*
             * Finalize a container which has just been created and populated.
             * After finalization, the container is immutable. Returns an int
             * consistent with MountServiceResultCode
             */
            public int finalizeSecureContainer(String id) throws RemoteException {
                Parcel _data = Parcel.obtain();
                Parcel _reply = Parcel.obtain();
                int _result;
                try {
                    _data.writeInterfaceToken(DESCRIPTOR);
                    _data.writeString(id);
                    mRemote.transact(Stub.TRANSACTION_finalizeSecureContainer, _data, _reply, 0);
                    _reply.readException();
                    _result = _reply.readInt();
                } finally {
                    _reply.recycle();
                    _data.recycle();
                }
                return _result;
            }

            /*
             * Mount a secure container with the specified key and owner UID.
             * Returns an int consistent with MountServiceResultCode
             */
            public int mountSecureContainer(String id, String key, int ownerUid, boolean readOnly)
                    throws RemoteException {
                Parcel _data = Parcel.obtain();
                Parcel _reply = Parcel.obtain();
                int _result;
                try {
                    _data.writeInterfaceToken(DESCRIPTOR);
                    _data.writeString(id);
                    _data.writeString(key);
                    _data.writeInt(ownerUid);
                    _data.writeInt(readOnly ? 1 : 0);
                    mRemote.transact(Stub.TRANSACTION_mountSecureContainer, _data, _reply, 0);
                    _reply.readException();
                    _result = _reply.readInt();
                } finally {
                    _reply.recycle();
                    _data.recycle();
                }
                return _result;
            }

            /*
             * Unount a secure container. Returns an int consistent with
             * MountServiceResultCode
             */
            public int unmountSecureContainer(String id, boolean force) throws RemoteException {
                Parcel _data = Parcel.obtain();
                Parcel _reply = Parcel.obtain();
                int _result;
                try {
                    _data.writeInterfaceToken(DESCRIPTOR);
                    _data.writeString(id);
                    _data.writeInt((force ? 1 : 0));
                    mRemote.transact(Stub.TRANSACTION_unmountSecureContainer, _data, _reply, 0);
                    _reply.readException();
                    _result = _reply.readInt();
                } finally {
                    _reply.recycle();
                    _data.recycle();
                }
                return _result;
            }

            /*
             * Returns true if the specified container is mounted
             */
            public boolean isSecureContainerMounted(String id) throws RemoteException {
                Parcel _data = Parcel.obtain();
                Parcel _reply = Parcel.obtain();
                boolean _result;
                try {
                    _data.writeInterfaceToken(DESCRIPTOR);
                    _data.writeString(id);
                    mRemote.transact(Stub.TRANSACTION_isSecureContainerMounted, _data, _reply, 0);
                    _reply.readException();
                    _result = 0 != _reply.readInt();
                } finally {
                    _reply.recycle();
                    _data.recycle();
                }
                return _result;
            }

            /*
             * Rename an unmounted secure container. Returns an int consistent
             * with MountServiceResultCode
             */
            public int renameSecureContainer(String oldId, String newId) throws RemoteException {
                Parcel _data = Parcel.obtain();
                Parcel _reply = Parcel.obtain();
                int _result;
                try {
                    _data.writeInterfaceToken(DESCRIPTOR);
                    _data.writeString(oldId);
                    _data.writeString(newId);
                    mRemote.transact(Stub.TRANSACTION_renameSecureContainer, _data, _reply, 0);
                    _reply.readException();
                    _result = _reply.readInt();
                } finally {
                    _reply.recycle();
                    _data.recycle();
                }
                return _result;
            }

            /*
             * Returns the filesystem path of a mounted secure container.
             */
            public String getSecureContainerPath(String id) throws RemoteException {
                Parcel _data = Parcel.obtain();
                Parcel _reply = Parcel.obtain();
                String _result;
                try {
                    _data.writeInterfaceToken(DESCRIPTOR);
                    _data.writeString(id);
                    mRemote.transact(Stub.TRANSACTION_getSecureContainerPath, _data, _reply, 0);
                    _reply.readException();
                    _result = _reply.readString();
                } finally {
                    _reply.recycle();
                    _data.recycle();
                }
                return _result;
            }

            /**
             * Gets an Array of currently known secure container IDs
             */
            public String[] getSecureContainerList() throws RemoteException {
                Parcel _data = Parcel.obtain();
                Parcel _reply = Parcel.obtain();
                String[] _result;
                try {
                    _data.writeInterfaceToken(DESCRIPTOR);
                    mRemote.transact(Stub.TRANSACTION_getSecureContainerList, _data, _reply, 0);
                    _reply.readException();
                    _result = _reply.createStringArray();
                } finally {
                    _reply.recycle();
                    _data.recycle();
                }
                return _result;
            }

            /**
             * Shuts down the MountService and gracefully unmounts all external
             * media. Invokes call back once the shutdown is complete.
             */
            public void shutdown(IMountShutdownObserver observer)
                    throws RemoteException {
                Parcel _data = Parcel.obtain();
                Parcel _reply = Parcel.obtain();
                try {
                    _data.writeInterfaceToken(DESCRIPTOR);
                    _data.writeStrongBinder((observer != null ? observer.asBinder() : null));
                    mRemote.transact(Stub.TRANSACTION_shutdown, _data, _reply, 0);
                    _reply.readException();
                } finally {
                    _reply.recycle();
                    _data.recycle();
                }
            }

            /**
             * Call into MountService by PackageManager to notify that its done
             * processing the media status update request.
             */
            public void finishMediaUpdate() throws RemoteException {
                Parcel _data = Parcel.obtain();
                Parcel _reply = Parcel.obtain();
                try {
                    _data.writeInterfaceToken(DESCRIPTOR);
                    mRemote.transact(Stub.TRANSACTION_finishMediaUpdate, _data, _reply, 0);
                    _reply.readException();
                } finally {
                    _reply.recycle();
                    _data.recycle();
                }
            }

            /**
             * Mounts an Opaque Binary Blob (OBB) with the specified decryption
             * key and only allows the calling process's UID access to the
             * contents. MountService will call back to the supplied
             * IObbActionListener to inform it of the terminal state of the
             * call.
             */
            public void mountObb(String rawPath, String canonicalPath, String key,
                    IObbActionListener token, int nonce) throws RemoteException {
                Parcel _data = Parcel.obtain();
                Parcel _reply = Parcel.obtain();
                try {
                    _data.writeInterfaceToken(DESCRIPTOR);
                    _data.writeString(rawPath);
                    _data.writeString(canonicalPath);
                    _data.writeString(key);
                    _data.writeStrongBinder((token != null ? token.asBinder() : null));
                    _data.writeInt(nonce);
                    mRemote.transact(Stub.TRANSACTION_mountObb, _data, _reply, 0);
                    _reply.readException();
                } finally {
                    _reply.recycle();
                    _data.recycle();
                }
            }

            /**
             * Unmounts an Opaque Binary Blob (OBB). When the force flag is
             * specified, any program using it will be forcibly killed to
             * unmount the image. MountService will call back to the supplied
             * IObbActionListener to inform it of the terminal state of the
             * call.
             */
            public void unmountObb(
                    String rawPath, boolean force, IObbActionListener token, int nonce)
                    throws RemoteException {
                Parcel _data = Parcel.obtain();
                Parcel _reply = Parcel.obtain();
                try {
                    _data.writeInterfaceToken(DESCRIPTOR);
                    _data.writeString(rawPath);
                    _data.writeInt((force ? 1 : 0));
                    _data.writeStrongBinder((token != null ? token.asBinder() : null));
                    _data.writeInt(nonce);
                    mRemote.transact(Stub.TRANSACTION_unmountObb, _data, _reply, 0);
                    _reply.readException();
                } finally {
                    _reply.recycle();
                    _data.recycle();
                }
            }

            /**
             * Checks whether the specified Opaque Binary Blob (OBB) is mounted
             * somewhere.
             */
            public boolean isObbMounted(String rawPath) throws RemoteException {
                Parcel _data = Parcel.obtain();
                Parcel _reply = Parcel.obtain();
                boolean _result;
                try {
                    _data.writeInterfaceToken(DESCRIPTOR);
                    _data.writeString(rawPath);
                    mRemote.transact(Stub.TRANSACTION_isObbMounted, _data, _reply, 0);
                    _reply.readException();
                    _result = 0 != _reply.readInt();
                } finally {
                    _reply.recycle();
                    _data.recycle();
                }
                return _result;
            }

            /**
             * Gets the path to the mounted Opaque Binary Blob (OBB).
             */
            public String getMountedObbPath(String rawPath) throws RemoteException {
                Parcel _data = Parcel.obtain();
                Parcel _reply = Parcel.obtain();
                String _result;
                try {
                    _data.writeInterfaceToken(DESCRIPTOR);
                    _data.writeString(rawPath);
                    mRemote.transact(Stub.TRANSACTION_getMountedObbPath, _data, _reply, 0);
                    _reply.readException();
                    _result = _reply.readString();
                } finally {
                    _reply.recycle();
                    _data.recycle();
                }
                return _result;
            }

            /**
             * Returns whether the external storage is emulated.
             */
            public boolean isExternalStorageEmulated() throws RemoteException {
                Parcel _data = Parcel.obtain();
                Parcel _reply = Parcel.obtain();
                boolean _result;
                try {
                    _data.writeInterfaceToken(DESCRIPTOR);
                    mRemote.transact(Stub.TRANSACTION_isExternalStorageEmulated, _data, _reply, 0);
                    _reply.readException();
                    _result = 0 != _reply.readInt();
                } finally {
                    _reply.recycle();
                    _data.recycle();
                }
                return _result;
            }

            public int getEncryptionState() throws RemoteException {
                Parcel _data = Parcel.obtain();
                Parcel _reply = Parcel.obtain();
                int _result;
                try {
                    _data.writeInterfaceToken(DESCRIPTOR);
                    mRemote.transact(Stub.TRANSACTION_getEncryptionState, _data, _reply, 0);
                    _reply.readException();
                    _result = _reply.readInt();
                } finally {
                    _reply.recycle();
                    _data.recycle();
                }
                return _result;
            }

            public int decryptStorage(String password) throws RemoteException {
                Parcel _data = Parcel.obtain();
                Parcel _reply = Parcel.obtain();
                int _result;
                try {
                    _data.writeInterfaceToken(DESCRIPTOR);
                    _data.writeString(password);
                    mRemote.transact(Stub.TRANSACTION_decryptStorage, _data, _reply, 0);
                    _reply.readException();
                    _result = _reply.readInt();
                } finally {
                    _reply.recycle();
                    _data.recycle();
                }
                return _result;
            }

            public int encryptStorage(int type, String password) throws RemoteException {
                Parcel _data = Parcel.obtain();
                Parcel _reply = Parcel.obtain();
                int _result;
                try {
                    _data.writeInterfaceToken(DESCRIPTOR);
                    _data.writeInt(type);
                    _data.writeString(password);
                    mRemote.transact(Stub.TRANSACTION_encryptStorage, _data, _reply, 0);
                    _reply.readException();
                    _result = _reply.readInt();
                } finally {
                    _reply.recycle();
                    _data.recycle();
                }
                return _result;
            }

            public int changeEncryptionPassword(int type, String password) throws RemoteException {
                Parcel _data = Parcel.obtain();
                Parcel _reply = Parcel.obtain();
                int _result;
                try {
                    _data.writeInterfaceToken(DESCRIPTOR);
                    _data.writeInt(type);
                    _data.writeString(password);
                    mRemote.transact(Stub.TRANSACTION_changeEncryptionPassword, _data, _reply, 0);
                    _reply.readException();
                    _result = _reply.readInt();
                } finally {
                    _reply.recycle();
                    _data.recycle();
                }
                return _result;
            }

            @Override
            public int verifyEncryptionPassword(String password) throws RemoteException {
                Parcel _data = Parcel.obtain();
                Parcel _reply = Parcel.obtain();
                int _result;
                try {
                    _data.writeInterfaceToken(DESCRIPTOR);
                    _data.writeString(password);
                    mRemote.transact(Stub.TRANSACTION_verifyEncryptionPassword, _data, _reply, 0);
                    _reply.readException();
                    _result = _reply.readInt();
                } finally {
                    _reply.recycle();
                    _data.recycle();
                }
                return _result;
            }

            public int getPasswordType() throws RemoteException {
                Parcel _data = Parcel.obtain();
                Parcel _reply = Parcel.obtain();
                int _result;
                try {
                    _data.writeInterfaceToken(DESCRIPTOR);
                    mRemote.transact(Stub.TRANSACTION_getPasswordType, _data, _reply, 0);
                    _reply.readException();
                    _result = _reply.readInt();
                } finally {
                    _reply.recycle();
                    _data.recycle();
                }
                return _result;
            }

            public String getPassword() throws RemoteException {
                Parcel _data = Parcel.obtain();
                Parcel _reply = Parcel.obtain();
                String _result;
                try {
                    _data.writeInterfaceToken(DESCRIPTOR);
                    mRemote.transact(Stub.TRANSACTION_getPassword, _data, _reply, 0);
                    _reply.readException();
                    _result = _reply.readString();
                } finally {
                    _reply.recycle();
                    _data.recycle();
                }
                return _result;
            }

            public void clearPassword() throws RemoteException {
                Parcel _data = Parcel.obtain();
                Parcel _reply = Parcel.obtain();
                try {
                    _data.writeInterfaceToken(DESCRIPTOR);
                    mRemote.transact(Stub.TRANSACTION_clearPassword, _data, _reply, IBinder.FLAG_ONEWAY);
                    _reply.readException();
                } finally {
                    _reply.recycle();
                    _data.recycle();
                }
            }

            public void setField(String field, String data) throws RemoteException {
                Parcel _data = Parcel.obtain();
                Parcel _reply = Parcel.obtain();
                try {
                    _data.writeInterfaceToken(DESCRIPTOR);
                    _data.writeString(field);
                    _data.writeString(data);
                    mRemote.transact(Stub.TRANSACTION_setField, _data, _reply, IBinder.FLAG_ONEWAY);
                    _reply.readException();
                } finally {
                    _reply.recycle();
                    _data.recycle();
                }
            }

            public String getField(String field) throws RemoteException {
                Parcel _data = Parcel.obtain();
                Parcel _reply = Parcel.obtain();
                String _result;
                try {
                    _data.writeInterfaceToken(DESCRIPTOR);
                    _data.writeString(field);
                    mRemote.transact(Stub.TRANSACTION_getField, _data, _reply, 0);
                    _reply.readException();
                    _result = _reply.readString();
                } finally {
                    _reply.recycle();
                    _data.recycle();
                }
                return _result;
            }

            public StorageVolume[] getVolumeList(int uid, String packageName)
                    throws RemoteException {
                Parcel _data = Parcel.obtain();
                Parcel _reply = Parcel.obtain();
                StorageVolume[] _result;
                try {
                    _data.writeInterfaceToken(DESCRIPTOR);
                    _data.writeInt(uid);
                    _data.writeString(packageName);
                    mRemote.transact(Stub.TRANSACTION_getVolumeList, _data, _reply, 0);
                    _reply.readException();
                    _result = _reply.createTypedArray(StorageVolume.CREATOR);
                } finally {
                    _reply.recycle();
                    _data.recycle();
                }
                return _result;
            }

            /*
             * Returns the filesystem path of a mounted secure container.
             */
            public String getSecureContainerFilesystemPath(String id) throws RemoteException {
                Parcel _data = Parcel.obtain();
                Parcel _reply = Parcel.obtain();
                String _result;
                try {
                    _data.writeInterfaceToken(DESCRIPTOR);
                    _data.writeString(id);
                    mRemote.transact(Stub.TRANSACTION_getSecureContainerFilesystemPath, _data, _reply, 0);
                    _reply.readException();
                    _result = _reply.readString();
                } finally {
                    _reply.recycle();
                    _data.recycle();
                }
                return _result;
            }

            /**
             * Fix permissions in a container which has just been created and
             * populated. Returns an int consistent with MountServiceResultCode
             */
            public int fixPermissionsSecureContainer(String id, int gid, String filename)
                    throws RemoteException {
                Parcel _data = Parcel.obtain();
                Parcel _reply = Parcel.obtain();
                int _result;
                try {
                    _data.writeInterfaceToken(DESCRIPTOR);
                    _data.writeString(id);
                    _data.writeInt(gid);
                    _data.writeString(filename);
                    mRemote.transact(Stub.TRANSACTION_fixPermissionsSecureContainer, _data, _reply, 0);
                    _reply.readException();
                    _result = _reply.readInt();
                } finally {
                    _reply.recycle();
                    _data.recycle();
                }
                return _result;
            }

            @Override
            public int mkdirs(String callingPkg, String path) throws RemoteException {
                Parcel _data = Parcel.obtain();
                Parcel _reply = Parcel.obtain();
                int _result;
                try {
                    _data.writeInterfaceToken(DESCRIPTOR);
                    _data.writeString(callingPkg);
                    _data.writeString(path);
                    mRemote.transact(Stub.TRANSACTION_mkdirs, _data, _reply, 0);
                    _reply.readException();
                    _result = _reply.readInt();
                } finally {
                    _reply.recycle();
                    _data.recycle();
                }
                return _result;
            }

            @Override
            public int resizeSecureContainer(String id, int sizeMb, String key)
                    throws RemoteException {
                Parcel _data = Parcel.obtain();
                Parcel _reply = Parcel.obtain();
                int _result;
                try {
                    _data.writeInterfaceToken(DESCRIPTOR);
                    _data.writeString(id);
                    _data.writeInt(sizeMb);
                    _data.writeString(key);
                    mRemote.transact(Stub.TRANSACTION_resizeSecureContainer, _data, _reply, 0);
                    _reply.readException();
                    _result = _reply.readInt();
                } finally {
                    _reply.recycle();
                    _data.recycle();
                }
                return _result;
            }

            @Override
            public long lastMaintenance() throws RemoteException {
                Parcel _data = Parcel.obtain();
                Parcel _reply = Parcel.obtain();
                long _result;
                try {
                    _data.writeInterfaceToken(DESCRIPTOR);
                    mRemote.transact(Stub.TRANSACTION_lastMaintenance, _data, _reply, 0);
                    _reply.readException();
                    _result = _reply.readLong();
                } finally {
                    _reply.recycle();
                    _data.recycle();
                }
                return _result;
            }

            @Override
            public void runMaintenance() throws RemoteException {
                Parcel _data = Parcel.obtain();
                Parcel _reply = Parcel.obtain();
                try {
                    _data.writeInterfaceToken(DESCRIPTOR);
                    mRemote.transact(Stub.TRANSACTION_runMaintenance, _data, _reply, 0);
                    _reply.readException();
                } finally {
                    _reply.recycle();
                    _data.recycle();
                }
                return;
            }

            @Override
            public void waitForAsecScan() throws RemoteException {
                Parcel _data = Parcel.obtain();
                Parcel _reply = Parcel.obtain();
                try {
                    _data.writeInterfaceToken(DESCRIPTOR);
                    mRemote.transact(Stub.TRANSACTION_waitForAsecScan, _data, _reply, 0);
                    _reply.readException();
                } finally {
                    _reply.recycle();
                    _data.recycle();
                }
                return;
            }

            @Override
            public DiskInfo[] getDisks() throws RemoteException {
                Parcel _data = Parcel.obtain();
                Parcel _reply = Parcel.obtain();
                DiskInfo[] _result;
                try {
                    _data.writeInterfaceToken(DESCRIPTOR);
                    mRemote.transact(Stub.TRANSACTION_getDisks, _data, _reply, 0);
                    _reply.readException();
                    _result = _reply.createTypedArray(DiskInfo.CREATOR);
                } finally {
                    _reply.recycle();
                    _data.recycle();
                }
                return _result;
            }

            @Override
            public VolumeInfo[] getVolumes(int _flags) throws RemoteException {
                Parcel _data = Parcel.obtain();
                Parcel _reply = Parcel.obtain();
                VolumeInfo[] _result;
                try {
                    _data.writeInterfaceToken(DESCRIPTOR);
                    _data.writeInt(_flags);
                    mRemote.transact(Stub.TRANSACTION_getVolumes, _data, _reply, 0);
                    _reply.readException();
                    _result = _reply.createTypedArray(VolumeInfo.CREATOR);
                } finally {
                    _reply.recycle();
                    _data.recycle();
                }
                return _result;
            }

            @Override
            public VolumeRecord[] getVolumeRecords(int _flags) throws RemoteException {
                Parcel _data = Parcel.obtain();
                Parcel _reply = Parcel.obtain();
                VolumeRecord[] _result;
                try {
                    _data.writeInterfaceToken(DESCRIPTOR);
                    _data.writeInt(_flags);
                    mRemote.transact(Stub.TRANSACTION_getVolumeRecords, _data, _reply, 0);
                    _reply.readException();
                    _result = _reply.createTypedArray(VolumeRecord.CREATOR);
                } finally {
                    _reply.recycle();
                    _data.recycle();
                }
                return _result;
            }

            @Override
            public void mount(String volId) throws RemoteException {
                Parcel _data = Parcel.obtain();
                Parcel _reply = Parcel.obtain();
                try {
                    _data.writeInterfaceToken(DESCRIPTOR);
                    _data.writeString(volId);
                    mRemote.transact(Stub.TRANSACTION_mount, _data, _reply, 0);
                    _reply.readException();
                } finally {
                    _reply.recycle();
                    _data.recycle();
                }
            }

            @Override
            public void unmount(String volId) throws RemoteException {
                Parcel _data = Parcel.obtain();
                Parcel _reply = Parcel.obtain();
                try {
                    _data.writeInterfaceToken(DESCRIPTOR);
                    _data.writeString(volId);
                    mRemote.transact(Stub.TRANSACTION_unmount, _data, _reply, 0);
                    _reply.readException();
                } finally {
                    _reply.recycle();
                    _data.recycle();
                }
            }

            @Override
            public void format(String volId) throws RemoteException {
                Parcel _data = Parcel.obtain();
                Parcel _reply = Parcel.obtain();
                try {
                    _data.writeInterfaceToken(DESCRIPTOR);
                    _data.writeString(volId);
                    mRemote.transact(Stub.TRANSACTION_format, _data, _reply, 0);
                    _reply.readException();
                } finally {
                    _reply.recycle();
                    _data.recycle();
                }
            }

            @Override
            public long benchmark(String volId) throws RemoteException {
                Parcel _data = Parcel.obtain();
                Parcel _reply = Parcel.obtain();
                try {
                    _data.writeInterfaceToken(DESCRIPTOR);
                    _data.writeString(volId);
                    mRemote.transact(Stub.TRANSACTION_benchmark, _data, _reply, 0);
                    _reply.readException();
                    return _reply.readLong();
                } finally {
                    _reply.recycle();
                    _data.recycle();
                }
            }

            @Override
            public void partitionPublic(String diskId) throws RemoteException {
                Parcel _data = Parcel.obtain();
                Parcel _reply = Parcel.obtain();
                try {
                    _data.writeInterfaceToken(DESCRIPTOR);
                    _data.writeString(diskId);
                    mRemote.transact(Stub.TRANSACTION_partitionPublic, _data, _reply, 0);
                    _reply.readException();
                } finally {
                    _reply.recycle();
                    _data.recycle();
                }
            }

            @Override
            public void partitionPrivate(String diskId) throws RemoteException {
                Parcel _data = Parcel.obtain();
                Parcel _reply = Parcel.obtain();
                try {
                    _data.writeInterfaceToken(DESCRIPTOR);
                    _data.writeString(diskId);
                    mRemote.transact(Stub.TRANSACTION_partitionPrivate, _data, _reply, 0);
                    _reply.readException();
                } finally {
                    _reply.recycle();
                    _data.recycle();
                }
            }

            @Override
            public void partitionMixed(String diskId, int ratio) throws RemoteException {
                Parcel _data = Parcel.obtain();
                Parcel _reply = Parcel.obtain();
                try {
                    _data.writeInterfaceToken(DESCRIPTOR);
                    _data.writeString(diskId);
                    _data.writeInt(ratio);
                    mRemote.transact(Stub.TRANSACTION_partitionMixed, _data, _reply, 0);
                    _reply.readException();
                } finally {
                    _reply.recycle();
                    _data.recycle();
                }
            }

            @Override
            public void setVolumeNickname(String fsUuid, String nickname) throws RemoteException {
                Parcel _data = Parcel.obtain();
                Parcel _reply = Parcel.obtain();
                try {
                    _data.writeInterfaceToken(DESCRIPTOR);
                    _data.writeString(fsUuid);
                    _data.writeString(nickname);
                    mRemote.transact(Stub.TRANSACTION_setVolumeNickname, _data, _reply, 0);
                    _reply.readException();
                } finally {
                    _reply.recycle();
                    _data.recycle();
                }
            }

            @Override
            public void setVolumeUserFlags(String fsUuid, int flags, int mask) throws RemoteException {
                Parcel _data = Parcel.obtain();
                Parcel _reply = Parcel.obtain();
                try {
                    _data.writeInterfaceToken(DESCRIPTOR);
                    _data.writeString(fsUuid);
                    _data.writeInt(flags);
                    _data.writeInt(mask);
                    mRemote.transact(Stub.TRANSACTION_setVolumeUserFlags, _data, _reply, 0);
                    _reply.readException();
                } finally {
                    _reply.recycle();
                    _data.recycle();
                }
            }

            @Override
            public void forgetVolume(String fsUuid) throws RemoteException {
                Parcel _data = Parcel.obtain();
                Parcel _reply = Parcel.obtain();
                try {
                    _data.writeInterfaceToken(DESCRIPTOR);
                    _data.writeString(fsUuid);
                    mRemote.transact(Stub.TRANSACTION_forgetVolume, _data, _reply, 0);
                    _reply.readException();
                } finally {
                    _reply.recycle();
                    _data.recycle();
                }
            }

            @Override
            public void forgetAllVolumes() throws RemoteException {
                Parcel _data = Parcel.obtain();
                Parcel _reply = Parcel.obtain();
                try {
                    _data.writeInterfaceToken(DESCRIPTOR);
                    mRemote.transact(Stub.TRANSACTION_forgetAllVolumes, _data, _reply, 0);
                    _reply.readException();
                } finally {
                    _reply.recycle();
                    _data.recycle();
                }
            }

            @Override
            public void setDebugFlags(int _flags, int _mask) throws RemoteException {
                Parcel _data = Parcel.obtain();
                Parcel _reply = Parcel.obtain();
                try {
                    _data.writeInterfaceToken(DESCRIPTOR);
                    _data.writeInt(_flags);
                    _data.writeInt(_mask);
                    mRemote.transact(Stub.TRANSACTION_setDebugFlags, _data, _reply, 0);
                    _reply.readException();
                } finally {
                    _reply.recycle();
                    _data.recycle();
                }
            }

            @Override
            public String getPrimaryStorageUuid() throws RemoteException {
                Parcel _data = Parcel.obtain();
                Parcel _reply = Parcel.obtain();
                String _result;
                try {
                    _data.writeInterfaceToken(DESCRIPTOR);
                    mRemote.transact(Stub.TRANSACTION_getPrimaryStorageUuid, _data, _reply, 0);
                    _reply.readException();
                    _result = _reply.readString();
                } finally {
                    _reply.recycle();
                    _data.recycle();
                }
                return _result;
            }

            @Override
            public void setPrimaryStorageUuid(String volumeUuid, IPackageMoveObserver callback)
                    throws RemoteException {
                Parcel _data = Parcel.obtain();
                Parcel _reply = Parcel.obtain();
                try {
                    _data.writeInterfaceToken(DESCRIPTOR);
                    _data.writeString(volumeUuid);
                    _data.writeStrongBinder((callback != null ? callback.asBinder() : null));
                    mRemote.transact(Stub.TRANSACTION_setPrimaryStorageUuid, _data, _reply, 0);
                    _reply.readException();
                } finally {
                    _reply.recycle();
                    _data.recycle();
                }
            }

            @Override
            public void createNewUserDir(int userHandle, String path) throws RemoteException {
                Parcel _data = Parcel.obtain();
                Parcel _reply = Parcel.obtain();
                try {
                    _data.writeInterfaceToken(DESCRIPTOR);
                    _data.writeInt(userHandle);
                    _data.writeString(path);
                    mRemote.transact(Stub.TRANSACTION_createNewUserDir, _data, _reply, 0);
                    _reply.readException();
                } finally {
                    _reply.recycle();
                    _data.recycle();
                }
            }

            @Override
            public void deleteUserKey(int userHandle) throws RemoteException {
                Parcel _data = Parcel.obtain();
                Parcel _reply = Parcel.obtain();
                try {
                    _data.writeInterfaceToken(DESCRIPTOR);
                    _data.writeInt(userHandle);
                    mRemote.transact(Stub.TRANSACTION_deleteUserKey, _data, _reply, 0);
                    _reply.readException();
                } finally {
                    _reply.recycle();
                    _data.recycle();
                }
            }
        }

        private static final String DESCRIPTOR = "IMountService";

        static final int TRANSACTION_registerListener = IBinder.FIRST_CALL_TRANSACTION + 0;

        static final int TRANSACTION_unregisterListener = IBinder.FIRST_CALL_TRANSACTION + 1;

        static final int TRANSACTION_isUsbMassStorageConnected = IBinder.FIRST_CALL_TRANSACTION + 2;

        static final int TRANSACTION_setUsbMassStorageEnabled = IBinder.FIRST_CALL_TRANSACTION + 3;

        static final int TRANSACTION_isUsbMassStorageEnabled = IBinder.FIRST_CALL_TRANSACTION + 4;

        static final int TRANSACTION_mountVolume = IBinder.FIRST_CALL_TRANSACTION + 5;

        static final int TRANSACTION_unmountVolume = IBinder.FIRST_CALL_TRANSACTION + 6;

        static final int TRANSACTION_formatVolume = IBinder.FIRST_CALL_TRANSACTION + 7;

        static final int TRANSACTION_getStorageUsers = IBinder.FIRST_CALL_TRANSACTION + 8;

        static final int TRANSACTION_getVolumeState = IBinder.FIRST_CALL_TRANSACTION + 9;

        static final int TRANSACTION_createSecureContainer = IBinder.FIRST_CALL_TRANSACTION + 10;

        static final int TRANSACTION_finalizeSecureContainer = IBinder.FIRST_CALL_TRANSACTION + 11;

        static final int TRANSACTION_destroySecureContainer = IBinder.FIRST_CALL_TRANSACTION + 12;

        static final int TRANSACTION_mountSecureContainer = IBinder.FIRST_CALL_TRANSACTION + 13;

        static final int TRANSACTION_unmountSecureContainer = IBinder.FIRST_CALL_TRANSACTION + 14;

        static final int TRANSACTION_isSecureContainerMounted = IBinder.FIRST_CALL_TRANSACTION + 15;

        static final int TRANSACTION_renameSecureContainer = IBinder.FIRST_CALL_TRANSACTION + 16;

        static final int TRANSACTION_getSecureContainerPath = IBinder.FIRST_CALL_TRANSACTION + 17;

        static final int TRANSACTION_getSecureContainerList = IBinder.FIRST_CALL_TRANSACTION + 18;

        static final int TRANSACTION_shutdown = IBinder.FIRST_CALL_TRANSACTION + 19;

        static final int TRANSACTION_finishMediaUpdate = IBinder.FIRST_CALL_TRANSACTION + 20;

        static final int TRANSACTION_mountObb = IBinder.FIRST_CALL_TRANSACTION + 21;

        static final int TRANSACTION_unmountObb = IBinder.FIRST_CALL_TRANSACTION + 22;

        static final int TRANSACTION_isObbMounted = IBinder.FIRST_CALL_TRANSACTION + 23;

        static final int TRANSACTION_getMountedObbPath = IBinder.FIRST_CALL_TRANSACTION + 24;

        static final int TRANSACTION_isExternalStorageEmulated = IBinder.FIRST_CALL_TRANSACTION + 25;

        static final int TRANSACTION_decryptStorage = IBinder.FIRST_CALL_TRANSACTION + 26;

        static final int TRANSACTION_encryptStorage = IBinder.FIRST_CALL_TRANSACTION + 27;

        static final int TRANSACTION_changeEncryptionPassword = IBinder.FIRST_CALL_TRANSACTION + 28;

        static final int TRANSACTION_getVolumeList = IBinder.FIRST_CALL_TRANSACTION + 29;

        static final int TRANSACTION_getSecureContainerFilesystemPath = IBinder.FIRST_CALL_TRANSACTION + 30;

        static final int TRANSACTION_getEncryptionState = IBinder.FIRST_CALL_TRANSACTION + 31;

        static final int TRANSACTION_verifyEncryptionPassword = IBinder.FIRST_CALL_TRANSACTION + 32;

        static final int TRANSACTION_fixPermissionsSecureContainer = IBinder.FIRST_CALL_TRANSACTION + 33;

        static final int TRANSACTION_mkdirs = IBinder.FIRST_CALL_TRANSACTION + 34;

        static final int TRANSACTION_getPasswordType = IBinder.FIRST_CALL_TRANSACTION + 35;

        static final int TRANSACTION_getPassword = IBinder.FIRST_CALL_TRANSACTION + 36;

        static final int TRANSACTION_clearPassword = IBinder.FIRST_CALL_TRANSACTION + 37;

        static final int TRANSACTION_setField = IBinder.FIRST_CALL_TRANSACTION + 38;

        static final int TRANSACTION_getField = IBinder.FIRST_CALL_TRANSACTION + 39;

        static final int TRANSACTION_resizeSecureContainer = IBinder.FIRST_CALL_TRANSACTION + 40;

        static final int TRANSACTION_lastMaintenance = IBinder.FIRST_CALL_TRANSACTION + 41;

        static final int TRANSACTION_runMaintenance = IBinder.FIRST_CALL_TRANSACTION + 42;

        static final int TRANSACTION_waitForAsecScan = IBinder.FIRST_CALL_TRANSACTION + 43;

        static final int TRANSACTION_getDisks = IBinder.FIRST_CALL_TRANSACTION + 44;
        static final int TRANSACTION_getVolumes = IBinder.FIRST_CALL_TRANSACTION + 45;
        static final int TRANSACTION_getVolumeRecords = IBinder.FIRST_CALL_TRANSACTION + 46;

        static final int TRANSACTION_mount = IBinder.FIRST_CALL_TRANSACTION + 47;
        static final int TRANSACTION_unmount = IBinder.FIRST_CALL_TRANSACTION + 48;
        static final int TRANSACTION_format = IBinder.FIRST_CALL_TRANSACTION + 49;

        static final int TRANSACTION_partitionPublic = IBinder.FIRST_CALL_TRANSACTION + 50;
        static final int TRANSACTION_partitionPrivate = IBinder.FIRST_CALL_TRANSACTION + 51;
        static final int TRANSACTION_partitionMixed = IBinder.FIRST_CALL_TRANSACTION + 52;

        static final int TRANSACTION_setVolumeNickname = IBinder.FIRST_CALL_TRANSACTION + 53;
        static final int TRANSACTION_setVolumeUserFlags = IBinder.FIRST_CALL_TRANSACTION + 54;
        static final int TRANSACTION_forgetVolume = IBinder.FIRST_CALL_TRANSACTION + 55;
        static final int TRANSACTION_forgetAllVolumes = IBinder.FIRST_CALL_TRANSACTION + 56;

        static final int TRANSACTION_getPrimaryStorageUuid = IBinder.FIRST_CALL_TRANSACTION + 57;
        static final int TRANSACTION_setPrimaryStorageUuid = IBinder.FIRST_CALL_TRANSACTION + 58;

        static final int TRANSACTION_benchmark = IBinder.FIRST_CALL_TRANSACTION + 59;
        static final int TRANSACTION_setDebugFlags = IBinder.FIRST_CALL_TRANSACTION + 60;

        static final int TRANSACTION_createNewUserDir = IBinder.FIRST_CALL_TRANSACTION + 62;

        static final int TRANSACTION_deleteUserKey = IBinder.FIRST_CALL_TRANSACTION + 63;

        /**
         * Cast an IBinder object into an IMountService interface, generating a
         * proxy if needed.
         */
        public static IMountService asInterface(IBinder obj) {
            if (obj == null) {
                return null;
            }
            IInterface iin = obj.queryLocalInterface(DESCRIPTOR);
            if (iin != null && iin instanceof IMountService) {
                return (IMountService) iin;
            }
            return new IMountService.Stub.Proxy(obj);
        }

        /** Construct the stub at attach it to the interface. */
        public Stub() {
            attachInterface(this, DESCRIPTOR);
        }

        public IBinder asBinder() {
            return this;
        }

        @Override
        public boolean onTransact(int code, Parcel data, Parcel reply,
                int flags) throws RemoteException {
            switch (code) {
                case INTERFACE_TRANSACTION: {
                    reply.writeString(DESCRIPTOR);
                    return true;
                }
                case TRANSACTION_registerListener: {
                    data.enforceInterface(DESCRIPTOR);
                    IMountServiceListener listener;
                    listener = IMountServiceListener.Stub.asInterface(data.readStrongBinder());
                    registerListener(listener);
                    reply.writeNoException();
                    return true;
                }
                case TRANSACTION_unregisterListener: {
                    data.enforceInterface(DESCRIPTOR);
                    IMountServiceListener listener;
                    listener = IMountServiceListener.Stub.asInterface(data.readStrongBinder());
                    unregisterListener(listener);
                    reply.writeNoException();
                    return true;
                }
                case TRANSACTION_isUsbMassStorageConnected: {
                    data.enforceInterface(DESCRIPTOR);
                    boolean result = isUsbMassStorageConnected();
                    reply.writeNoException();
                    reply.writeInt((result ? 1 : 0));
                    return true;
                }
                case TRANSACTION_setUsbMassStorageEnabled: {
                    data.enforceInterface(DESCRIPTOR);
                    boolean enable;
                    enable = 0 != data.readInt();
                    setUsbMassStorageEnabled(enable);
                    reply.writeNoException();
                    return true;
                }
                case TRANSACTION_isUsbMassStorageEnabled: {
                    data.enforceInterface(DESCRIPTOR);
                    boolean result = isUsbMassStorageEnabled();
                    reply.writeNoException();
                    reply.writeInt((result ? 1 : 0));
                    return true;
                }
                case TRANSACTION_mountVolume: {
                    data.enforceInterface(DESCRIPTOR);
                    String mountPoint;
                    mountPoint = data.readString();
                    int resultCode = mountVolume(mountPoint);
                    reply.writeNoException();
                    reply.writeInt(resultCode);
                    return true;
                }
                case TRANSACTION_unmountVolume: {
                    data.enforceInterface(DESCRIPTOR);
                    String mountPoint;
                    mountPoint = data.readString();
                    boolean force = 0 != data.readInt();
                    boolean removeEncrypt = 0 != data.readInt();
                    unmountVolume(mountPoint, force, removeEncrypt);
                    reply.writeNoException();
                    return true;
                }
                case TRANSACTION_formatVolume: {
                    data.enforceInterface(DESCRIPTOR);
                    String mountPoint;
                    mountPoint = data.readString();
                    int result = formatVolume(mountPoint);
                    reply.writeNoException();
                    reply.writeInt(result);
                    return true;
                }
                case TRANSACTION_getStorageUsers: {
                    data.enforceInterface(DESCRIPTOR);
                    String path;
                    path = data.readString();
                    int[] pids = getStorageUsers(path);
                    reply.writeNoException();
                    reply.writeIntArray(pids);
                    return true;
                }
                case TRANSACTION_getVolumeState: {
                    data.enforceInterface(DESCRIPTOR);
                    String mountPoint;
                    mountPoint = data.readString();
                    String state = getVolumeState(mountPoint);
                    reply.writeNoException();
                    reply.writeString(state);
                    return true;
                }
                case TRANSACTION_createSecureContainer: {
                    data.enforceInterface(DESCRIPTOR);
                    String id;
                    id = data.readString();
                    int sizeMb;
                    sizeMb = data.readInt();
                    String fstype;
                    fstype = data.readString();
                    String key;
                    key = data.readString();
                    int ownerUid;
                    ownerUid = data.readInt();
                    boolean external;
                    external = 0 != data.readInt();
                    int resultCode = createSecureContainer(id, sizeMb, fstype, key, ownerUid,
                            external);
                    reply.writeNoException();
                    reply.writeInt(resultCode);
                    return true;
                }
                case TRANSACTION_finalizeSecureContainer: {
                    data.enforceInterface(DESCRIPTOR);
                    String id;
                    id = data.readString();
                    int resultCode = finalizeSecureContainer(id);
                    reply.writeNoException();
                    reply.writeInt(resultCode);
                    return true;
                }
                case TRANSACTION_destroySecureContainer: {
                    data.enforceInterface(DESCRIPTOR);
                    String id;
                    id = data.readString();
                    boolean force;
                    force = 0 != data.readInt();
                    int resultCode = destroySecureContainer(id, force);
                    reply.writeNoException();
                    reply.writeInt(resultCode);
                    return true;
                }
                case TRANSACTION_mountSecureContainer: {
                    data.enforceInterface(DESCRIPTOR);
                    String id;
                    id = data.readString();
                    String key;
                    key = data.readString();
                    int ownerUid;
                    ownerUid = data.readInt();
                    boolean readOnly;
                    readOnly = data.readInt() != 0;
                    int resultCode = mountSecureContainer(id, key, ownerUid, readOnly);
                    reply.writeNoException();
                    reply.writeInt(resultCode);
                    return true;
                }
                case TRANSACTION_unmountSecureContainer: {
                    data.enforceInterface(DESCRIPTOR);
                    String id;
                    id = data.readString();
                    boolean force;
                    force = 0 != data.readInt();
                    int resultCode = unmountSecureContainer(id, force);
                    reply.writeNoException();
                    reply.writeInt(resultCode);
                    return true;
                }
                case TRANSACTION_isSecureContainerMounted: {
                    data.enforceInterface(DESCRIPTOR);
                    String id;
                    id = data.readString();
                    boolean status = isSecureContainerMounted(id);
                    reply.writeNoException();
                    reply.writeInt((status ? 1 : 0));
                    return true;
                }
                case TRANSACTION_renameSecureContainer: {
                    data.enforceInterface(DESCRIPTOR);
                    String oldId;
                    oldId = data.readString();
                    String newId;
                    newId = data.readString();
                    int resultCode = renameSecureContainer(oldId, newId);
                    reply.writeNoException();
                    reply.writeInt(resultCode);
                    return true;
                }
                case TRANSACTION_getSecureContainerPath: {
                    data.enforceInterface(DESCRIPTOR);
                    String id;
                    id = data.readString();
                    String path = getSecureContainerPath(id);
                    reply.writeNoException();
                    reply.writeString(path);
                    return true;
                }
                case TRANSACTION_getSecureContainerList: {
                    data.enforceInterface(DESCRIPTOR);
                    String[] ids = getSecureContainerList();
                    reply.writeNoException();
                    reply.writeStringArray(ids);
                    return true;
                }
                case TRANSACTION_shutdown: {
                    data.enforceInterface(DESCRIPTOR);
                    IMountShutdownObserver observer;
                    observer = IMountShutdownObserver.Stub.asInterface(data
                            .readStrongBinder());
                    shutdown(observer);
                    reply.writeNoException();
                    return true;
                }
                case TRANSACTION_finishMediaUpdate: {
                    data.enforceInterface(DESCRIPTOR);
                    finishMediaUpdate();
                    reply.writeNoException();
                    return true;
                }
                case TRANSACTION_mountObb: {
                    data.enforceInterface(DESCRIPTOR);
                    final String rawPath = data.readString();
                    final String canonicalPath = data.readString();
                    final String key = data.readString();
                    IObbActionListener observer;
                    observer = IObbActionListener.Stub.asInterface(data.readStrongBinder());
                    int nonce;
                    nonce = data.readInt();
                    mountObb(rawPath, canonicalPath, key, observer, nonce);
                    reply.writeNoException();
                    return true;
                }
                case TRANSACTION_unmountObb: {
                    data.enforceInterface(DESCRIPTOR);
                    String filename;
                    filename = data.readString();
                    boolean force;
                    force = 0 != data.readInt();
                    IObbActionListener observer;
                    observer = IObbActionListener.Stub.asInterface(data.readStrongBinder());
                    int nonce;
                    nonce = data.readInt();
                    unmountObb(filename, force, observer, nonce);
                    reply.writeNoException();
                    return true;
                }
                case TRANSACTION_isObbMounted: {
                    data.enforceInterface(DESCRIPTOR);
                    String filename;
                    filename = data.readString();
                    boolean status = isObbMounted(filename);
                    reply.writeNoException();
                    reply.writeInt((status ? 1 : 0));
                    return true;
                }
                case TRANSACTION_getMountedObbPath: {
                    data.enforceInterface(DESCRIPTOR);
                    String filename;
                    filename = data.readString();
                    String mountedPath = getMountedObbPath(filename);
                    reply.writeNoException();
                    reply.writeString(mountedPath);
                    return true;
                }
                case TRANSACTION_isExternalStorageEmulated: {
                    data.enforceInterface(DESCRIPTOR);
                    boolean emulated = isExternalStorageEmulated();
                    reply.writeNoException();
                    reply.writeInt(emulated ? 1 : 0);
                    return true;
                }
                case TRANSACTION_decryptStorage: {
                    data.enforceInterface(DESCRIPTOR);
                    String password = data.readString();
                    int result = decryptStorage(password);
                    reply.writeNoException();
                    reply.writeInt(result);
                    return true;
                }
                case TRANSACTION_encryptStorage: {
                    data.enforceInterface(DESCRIPTOR);
                    int type = data.readInt();
                    String password = data.readString();
                    int result = encryptStorage(type, password);
                    reply.writeNoException();
                    reply.writeInt(result);
                    return true;
                }
                case TRANSACTION_changeEncryptionPassword: {
                    data.enforceInterface(DESCRIPTOR);
                    int type = data.readInt();
                    String password = data.readString();
                    int result = changeEncryptionPassword(type, password);
                    reply.writeNoException();
                    reply.writeInt(result);
                    return true;
                }
                case TRANSACTION_getVolumeList: {
                    data.enforceInterface(DESCRIPTOR);
                    int uid = data.readInt();
                    String packageName = data.readString();
                    StorageVolume[] result = getVolumeList(uid, packageName);
                    reply.writeNoException();
                    reply.writeTypedArray(result, android.os.Parcelable.PARCELABLE_WRITE_RETURN_VALUE);
                    return true;
                }
                case TRANSACTION_getSecureContainerFilesystemPath: {
                    data.enforceInterface(DESCRIPTOR);
                    String id;
                    id = data.readString();
                    String path = getSecureContainerFilesystemPath(id);
                    reply.writeNoException();
                    reply.writeString(path);
                    return true;
                }
                case TRANSACTION_getEncryptionState: {
                    data.enforceInterface(DESCRIPTOR);
                    int result = getEncryptionState();
                    reply.writeNoException();
                    reply.writeInt(result);
                    return true;
                }
                case TRANSACTION_fixPermissionsSecureContainer: {
                    data.enforceInterface(DESCRIPTOR);
                    String id;
                    id = data.readString();
                    int gid;
                    gid = data.readInt();
                    String filename;
                    filename = data.readString();
                    int resultCode = fixPermissionsSecureContainer(id, gid, filename);
                    reply.writeNoException();
                    reply.writeInt(resultCode);
                    return true;
                }
                case TRANSACTION_mkdirs: {
                    data.enforceInterface(DESCRIPTOR);
                    String callingPkg = data.readString();
                    String path = data.readString();
                    int result = mkdirs(callingPkg, path);
                    reply.writeNoException();
                    reply.writeInt(result);
                    return true;
                }
                case TRANSACTION_getPasswordType: {
                    data.enforceInterface(DESCRIPTOR);
                    int result = getPasswordType();
                    reply.writeNoException();
                    reply.writeInt(result);
                    return true;
                }
                case TRANSACTION_getPassword: {
                    data.enforceInterface(DESCRIPTOR);
                    String result = getPassword();
                    reply.writeNoException();
                    reply.writeString(result);
                    return true;
                }
                case TRANSACTION_clearPassword: {
                    data.enforceInterface(DESCRIPTOR);
                    clearPassword();
                    reply.writeNoException();
                    return true;
                }
                case TRANSACTION_setField: {
                    data.enforceInterface(DESCRIPTOR);
                    String field = data.readString();
                    String contents = data.readString();
                    setField(field, contents);
                    reply.writeNoException();
                    return true;
                }
                case TRANSACTION_getField: {
                    data.enforceInterface(DESCRIPTOR);
                    String field = data.readString();
                    String contents = getField(field);
                    reply.writeNoException();
                    reply.writeString(contents);
                    return true;
                }
                case TRANSACTION_resizeSecureContainer: {
                    data.enforceInterface(DESCRIPTOR);
                    String id;
                    id = data.readString();
                    int sizeMb;
                    sizeMb = data.readInt();
                    String key;
                    key = data.readString();
                    int resultCode = resizeSecureContainer(id, sizeMb, key);
                    reply.writeNoException();
                    reply.writeInt(resultCode);
                    return true;
                }
                case TRANSACTION_lastMaintenance: {
                    data.enforceInterface(DESCRIPTOR);
                    long lastMaintenance = lastMaintenance();
                    reply.writeNoException();
                    reply.writeLong(lastMaintenance);
                    return true;
                }
                case TRANSACTION_runMaintenance: {
                    data.enforceInterface(DESCRIPTOR);
                    runMaintenance();
                    reply.writeNoException();
                    return true;
                }
                case TRANSACTION_waitForAsecScan: {
                    data.enforceInterface(DESCRIPTOR);
                    waitForAsecScan();
                    reply.writeNoException();
                    return true;
                }
                case TRANSACTION_getDisks: {
                    data.enforceInterface(DESCRIPTOR);
                    DiskInfo[] disks = getDisks();
                    reply.writeNoException();
                    reply.writeTypedArray(disks, android.os.Parcelable.PARCELABLE_WRITE_RETURN_VALUE);
                    return true;
                }
                case TRANSACTION_getVolumes: {
                    data.enforceInterface(DESCRIPTOR);
                    int _flags = data.readInt();
                    VolumeInfo[] volumes = getVolumes(_flags);
                    reply.writeNoException();
                    reply.writeTypedArray(volumes, android.os.Parcelable.PARCELABLE_WRITE_RETURN_VALUE);
                    return true;
                }
                case TRANSACTION_getVolumeRecords: {
                    data.enforceInterface(DESCRIPTOR);
                    int _flags = data.readInt();
                    VolumeRecord[] volumes = getVolumeRecords(_flags);
                    reply.writeNoException();
                    reply.writeTypedArray(volumes, android.os.Parcelable.PARCELABLE_WRITE_RETURN_VALUE);
                    return true;
                }
                case TRANSACTION_mount: {
                    data.enforceInterface(DESCRIPTOR);
                    String volId = data.readString();
                    mount(volId);
                    reply.writeNoException();
                    return true;
                }
                case TRANSACTION_unmount: {
                    data.enforceInterface(DESCRIPTOR);
                    String volId = data.readString();
                    unmount(volId);
                    reply.writeNoException();
                    return true;
                }
                case TRANSACTION_format: {
                    data.enforceInterface(DESCRIPTOR);
                    String volId = data.readString();
                    format(volId);
                    reply.writeNoException();
                    return true;
                }
                case TRANSACTION_benchmark: {
                    data.enforceInterface(DESCRIPTOR);
                    String volId = data.readString();
                    long res = benchmark(volId);
                    reply.writeNoException();
                    reply.writeLong(res);
                    return true;
                }
                case TRANSACTION_partitionPublic: {
                    data.enforceInterface(DESCRIPTOR);
                    String diskId = data.readString();
                    partitionPublic(diskId);
                    reply.writeNoException();
                    return true;
                }
                case TRANSACTION_partitionPrivate: {
                    data.enforceInterface(DESCRIPTOR);
                    String diskId = data.readString();
                    partitionPrivate(diskId);
                    reply.writeNoException();
                    return true;
                }
                case TRANSACTION_partitionMixed: {
                    data.enforceInterface(DESCRIPTOR);
                    String diskId = data.readString();
                    int ratio = data.readInt();
                    partitionMixed(diskId, ratio);
                    reply.writeNoException();
                    return true;
                }
                case TRANSACTION_setVolumeNickname: {
                    data.enforceInterface(DESCRIPTOR);
                    String volId = data.readString();
                    String nickname = data.readString();
                    setVolumeNickname(volId, nickname);
                    reply.writeNoException();
                    return true;
                }
                case TRANSACTION_setVolumeUserFlags: {
                    data.enforceInterface(DESCRIPTOR);
                    String volId = data.readString();
                    int _flags = data.readInt();
                    int _mask = data.readInt();
                    setVolumeUserFlags(volId, _flags, _mask);
                    reply.writeNoException();
                    return true;
                }
                case TRANSACTION_forgetVolume: {
                    data.enforceInterface(DESCRIPTOR);
                    String fsUuid = data.readString();
                    forgetVolume(fsUuid);
                    reply.writeNoException();
                    return true;
                }
                case TRANSACTION_forgetAllVolumes: {
                    data.enforceInterface(DESCRIPTOR);
                    forgetAllVolumes();
                    reply.writeNoException();
                    return true;
                }
                case TRANSACTION_setDebugFlags: {
                    data.enforceInterface(DESCRIPTOR);
                    int _flags = data.readInt();
                    int _mask = data.readInt();
                    setDebugFlags(_flags, _mask);
                    reply.writeNoException();
                    return true;
                }
                case TRANSACTION_getPrimaryStorageUuid: {
                    data.enforceInterface(DESCRIPTOR);
                    String volumeUuid = getPrimaryStorageUuid();
                    reply.writeNoException();
                    reply.writeString(volumeUuid);
                    return true;
                }
                case TRANSACTION_setPrimaryStorageUuid: {
                    data.enforceInterface(DESCRIPTOR);
                    String volumeUuid = data.readString();
                    IPackageMoveObserver listener = IPackageMoveObserver.Stub.asInterface(
                            data.readStrongBinder());
                    setPrimaryStorageUuid(volumeUuid, listener);
                    reply.writeNoException();
                    return true;
                }
<<<<<<< HEAD
		case TRANSACTION_remountUid: {
                    data.enforceInterface(DESCRIPTOR);
                    int uid = data.readInt();
                    remountUid(uid);
                    reply.writeNoException();
                    return true;
                }
=======
>>>>>>> 30efac5a
                case TRANSACTION_createNewUserDir: {
                    data.enforceInterface(DESCRIPTOR);
                    int userHandle = data.readInt();
                    String path = data.readString();
                    createNewUserDir(userHandle, path);
                    reply.writeNoException();
                    return true;
                }
                case TRANSACTION_deleteUserKey: {
                    data.enforceInterface(DESCRIPTOR);
                    int userHandle = data.readInt();
                    deleteUserKey(userHandle);
                    reply.writeNoException();
                    return true;
                }
            }
            return super.onTransact(code, data, reply, flags);
        }
    }

    /*
     * Creates a secure container with the specified parameters. Returns an int
     * consistent with MountServiceResultCode
     */
    public int createSecureContainer(String id, int sizeMb, String fstype, String key,
            int ownerUid, boolean external) throws RemoteException;

    /*
     * Destroy a secure container, and free up all resources associated with it.
     * NOTE: Ensure all references are released prior to deleting. Returns an
     * int consistent with MountServiceResultCode
     */
    public int destroySecureContainer(String id, boolean force) throws RemoteException;

    /*
     * Finalize a container which has just been created and populated. After
     * finalization, the container is immutable. Returns an int consistent with
     * MountServiceResultCode
     */
    public int finalizeSecureContainer(String id) throws RemoteException;

    /**
     * Call into MountService by PackageManager to notify that its done
     * processing the media status update request.
     */
    public void finishMediaUpdate() throws RemoteException;

    /**
     * Format external storage given a mount point. Returns an int consistent
     * with MountServiceResultCode
     */
    public int formatVolume(String mountPoint) throws RemoteException;

    /**
     * Gets the path to the mounted Opaque Binary Blob (OBB).
     */
    public String getMountedObbPath(String rawPath) throws RemoteException;

    /**
     * Gets an Array of currently known secure container IDs
     */
    public String[] getSecureContainerList() throws RemoteException;

    /*
     * Returns the filesystem path of a mounted secure container.
     */
    public String getSecureContainerPath(String id) throws RemoteException;

    /**
     * Returns an array of pids with open files on the specified path.
     */
    public int[] getStorageUsers(String path) throws RemoteException;

    /**
     * Gets the state of a volume via its mountpoint.
     */
    public String getVolumeState(String mountPoint) throws RemoteException;

    /**
     * Checks whether the specified Opaque Binary Blob (OBB) is mounted
     * somewhere.
     */
    public boolean isObbMounted(String rawPath) throws RemoteException;

    /*
     * Returns true if the specified container is mounted
     */
    public boolean isSecureContainerMounted(String id) throws RemoteException;

    /**
     * Returns true if a USB mass storage host is connected
     */
    public boolean isUsbMassStorageConnected() throws RemoteException;

    /**
     * Returns true if a USB mass storage host is enabled (media is shared)
     */
    public boolean isUsbMassStorageEnabled() throws RemoteException;

    /**
     * Mounts an Opaque Binary Blob (OBB) with the specified decryption key and
     * only allows the calling process's UID access to the contents.
     * MountService will call back to the supplied IObbActionListener to inform
     * it of the terminal state of the call.
     */
    public void mountObb(String rawPath, String canonicalPath, String key,
            IObbActionListener token, int nonce) throws RemoteException;

    /*
     * Mount a secure container with the specified key and owner UID. Returns an
     * int consistent with MountServiceResultCode
     */
    public int mountSecureContainer(String id, String key, int ownerUid, boolean readOnly)
            throws RemoteException;

    /**
     * Mount external storage at given mount point. Returns an int consistent
     * with MountServiceResultCode
     */
    public int mountVolume(String mountPoint) throws RemoteException;

    /**
     * Registers an IMountServiceListener for receiving async notifications.
     */
    public void registerListener(IMountServiceListener listener) throws RemoteException;

    /*
     * Rename an unmounted secure container. Returns an int consistent with
     * MountServiceResultCode
     */
    public int renameSecureContainer(String oldId, String newId) throws RemoteException;

    /**
     * Enables / disables USB mass storage. The caller should check actual
     * status of enabling/disabling USB mass storage via StorageEventListener.
     */
    public void setUsbMassStorageEnabled(boolean enable) throws RemoteException;

    /**
     * Shuts down the MountService and gracefully unmounts all external media.
     * Invokes call back once the shutdown is complete.
     */
    public void shutdown(IMountShutdownObserver observer) throws RemoteException;

    /**
     * Unmounts an Opaque Binary Blob (OBB). When the force flag is specified,
     * any program using it will be forcibly killed to unmount the image.
     * MountService will call back to the supplied IObbActionListener to inform
     * it of the terminal state of the call.
     */
    public void unmountObb(String rawPath, boolean force, IObbActionListener token, int nonce)
            throws RemoteException;

    /*
     * Unount a secure container. Returns an int consistent with
     * MountServiceResultCode
     */
    public int unmountSecureContainer(String id, boolean force) throws RemoteException;

    /**
     * Safely unmount external storage at given mount point. The unmount is an
     * asynchronous operation. Applications should register StorageEventListener
     * for storage related status changes.
     * @param mountPoint the mount point
     * @param force whether or not to forcefully unmount it (e.g. even if programs are using this
     *     data currently)
     * @param removeEncryption whether or not encryption mapping should be removed from the volume.
     *     This value implies {@code force}.
     */
    public void unmountVolume(String mountPoint, boolean force, boolean removeEncryption)
            throws RemoteException;

    /**
     * Unregisters an IMountServiceListener
     */
    public void unregisterListener(IMountServiceListener listener) throws RemoteException;

    /**
     * Returns whether or not the external storage is emulated.
     */
    public boolean isExternalStorageEmulated() throws RemoteException;

    /** The volume is not encrypted. */
    static final int ENCRYPTION_STATE_NONE = 1;
    /** The volume has been encrypted succesfully. */
    static final int ENCRYPTION_STATE_OK = 0;
    /** The volume is in a bad state.*/
    static final int ENCRYPTION_STATE_ERROR_UNKNOWN = -1;
    /** Encryption is incomplete */
    static final int ENCRYPTION_STATE_ERROR_INCOMPLETE = -2;
    /** Encryption is incomplete and irrecoverable */
    static final int ENCRYPTION_STATE_ERROR_INCONSISTENT = -3;
    /** Underlying data is corrupt */
    static final int ENCRYPTION_STATE_ERROR_CORRUPT = -4;

    /**
     * Determines the encryption state of the volume.
     * @return a numerical value. See {@code ENCRYPTION_STATE_*} for possible values.
     */
    public int getEncryptionState() throws RemoteException;

    /**
     * Decrypts any encrypted volumes.
     */
    public int decryptStorage(String password) throws RemoteException;

    /**
     * Encrypts storage.
     */
    public int encryptStorage(int type, String password) throws RemoteException;

    /**
     * Changes the encryption password.
     */
    public int changeEncryptionPassword(int type, String password)
        throws RemoteException;

    /**
     * Verify the encryption password against the stored volume.  This method
     * may only be called by the system process.
     */
    public int verifyEncryptionPassword(String password) throws RemoteException;

    /**
     * Returns list of all mountable volumes.
     */
    public StorageVolume[] getVolumeList(int uid, String packageName) throws RemoteException;

    /**
     * Gets the path on the filesystem for the ASEC container itself.
     *
     * @param cid ASEC container ID
     * @return path to filesystem or {@code null} if it's not found
     * @throws RemoteException
     */
    public String getSecureContainerFilesystemPath(String cid) throws RemoteException;

    /*
     * Fix permissions in a container which has just been created and populated.
     * Returns an int consistent with MountServiceResultCode
     */
    public int fixPermissionsSecureContainer(String id, int gid, String filename)
            throws RemoteException;

    /**
     * Ensure that all directories along given path exist, creating parent
     * directories as needed. Validates that given path is absolute and that it
     * contains no relative "." or ".." paths or symlinks. Also ensures that
     * path belongs to a volume managed by vold, and that path is either
     * external storage data or OBB directory belonging to calling app.
     */
    public int mkdirs(String callingPkg, String path) throws RemoteException;

    /**
     * Determines the type of the encryption password
     * @return PasswordType
     */
    public int getPasswordType() throws RemoteException;

    /**
     * Get password from vold
     * @return password or empty string
     */
    public String getPassword() throws RemoteException;

    /**
     * Securely clear password from vold
     */
    public void clearPassword() throws RemoteException;

    /**
     * Set a field in the crypto header.
     * @param field field to set
     * @param contents contents to set in field
     */
    public void setField(String field, String contents) throws RemoteException;

    /**
     * Gets a field from the crypto header.
     * @param field field to get
     * @return contents of field
     */
    public String getField(String field) throws RemoteException;

    public int resizeSecureContainer(String id, int sizeMb, String key) throws RemoteException;

    /**
     * Report the time of the last maintenance operation such as fstrim.
     * @return Timestamp of the last maintenance operation, in the
     *     System.currentTimeMillis() time base
     * @throws RemoteException
     */
    public long lastMaintenance() throws RemoteException;

    /**
     * Kick off an immediate maintenance operation
     * @throws RemoteException
     */
    public void runMaintenance() throws RemoteException;

    public void waitForAsecScan() throws RemoteException;

    public DiskInfo[] getDisks() throws RemoteException;
    public VolumeInfo[] getVolumes(int flags) throws RemoteException;
    public VolumeRecord[] getVolumeRecords(int flags) throws RemoteException;

    public void mount(String volId) throws RemoteException;
    public void unmount(String volId) throws RemoteException;
    public void format(String volId) throws RemoteException;
    public long benchmark(String volId) throws RemoteException;

    public void partitionPublic(String diskId) throws RemoteException;
    public void partitionPrivate(String diskId) throws RemoteException;
    public void partitionMixed(String diskId, int ratio) throws RemoteException;

    public void setVolumeNickname(String fsUuid, String nickname) throws RemoteException;
    public void setVolumeUserFlags(String fsUuid, int flags, int mask) throws RemoteException;
    public void forgetVolume(String fsUuid) throws RemoteException;
    public void forgetAllVolumes() throws RemoteException;
    public void setDebugFlags(int flags, int mask) throws RemoteException;

    public String getPrimaryStorageUuid() throws RemoteException;
    public void setPrimaryStorageUuid(String volumeUuid, IPackageMoveObserver callback)
            throws RemoteException;

    /**
     * Creates the user data directory, possibly encrypted
     * @param userHandle Handle of the user whose directory we are creating
     * @param path Path at which to create the directory.
     */
    public void createNewUserDir(int userHandle, String path)
        throws RemoteException;

    /**
     * Securely delete the user's encryption key
     * @param userHandle Handle of the user whose key we are deleting
     */
    public void deleteUserKey(int userHandle)
        throws RemoteException;
}<|MERGE_RESOLUTION|>--- conflicted
+++ resolved
@@ -1883,16 +1883,6 @@
                     reply.writeNoException();
                     return true;
                 }
-<<<<<<< HEAD
-		case TRANSACTION_remountUid: {
-                    data.enforceInterface(DESCRIPTOR);
-                    int uid = data.readInt();
-                    remountUid(uid);
-                    reply.writeNoException();
-                    return true;
-                }
-=======
->>>>>>> 30efac5a
                 case TRANSACTION_createNewUserDir: {
                     data.enforceInterface(DESCRIPTOR);
                     int userHandle = data.readInt();

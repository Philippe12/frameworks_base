--- conflicted
+++ resolved
@@ -2212,7 +2212,13 @@
     // Notification group expansion state toggled by the expand affordance.
     ACTION_NOTIFICATION_GROUP_EXPANDER = 408;
 
-<<<<<<< HEAD
+
+    // Notification expansion state toggled by the expand gesture.
+    ACTION_NOTIFICATION_GESTURE_EXPANDER = 409;
+
+    // Notification group expansion state toggled by the expand gesture.
+    ACTION_NOTIFICATION_GROUP_GESTURE_EXPANDER = 410;
+
     // ---- End N Constants, all N constants go above this line ----
 
     // ------- Begin N App Disambig Shade -----
@@ -2249,13 +2255,6 @@
     // OPEN: Settings -> Gestures
     // CATEGORY: SETTINGS
     SETTINGS_GESTURES = 459;
-=======
-    // Notification expansion state toggled by the expand gesture.
-    ACTION_NOTIFICATION_GESTURE_EXPANDER = 409;
-
-    // Notification group expansion state toggled by the expand gesture.
-    ACTION_NOTIFICATION_GROUP_GESTURE_EXPANDER = 410;
->>>>>>> cd9ea746
 
     // Add new aosp constants above this line.
     // END OF AOSP CONSTANTS
